# BSD 2-Clause License
#
# Copyright (c) 2021-2024, Hewlett Packard Enterprise
# All rights reserved.
#
# Redistribution and use in source and binary forms, with or without
# modification, are permitted provided that the following conditions are met:
#
# 1. Redistributions of source code must retain the above copyright notice, this
#    list of conditions and the following disclaimer.
#
# 2. Redistributions in binary form must reproduce the above copyright notice,
#    this list of conditions and the following disclaimer in the documentation
#    and/or other materials provided with the distribution.
#
# THIS SOFTWARE IS PROVIDED BY THE COPYRIGHT HOLDERS AND CONTRIBUTORS "AS IS"
# AND ANY EXPRESS OR IMPLIED WARRANTIES, INCLUDING, BUT NOT LIMITED TO, THE
# IMPLIED WARRANTIES OF MERCHANTABILITY AND FITNESS FOR A PARTICULAR PURPOSE ARE
# DISCLAIMED. IN NO EVENT SHALL THE COPYRIGHT HOLDER OR CONTRIBUTORS BE LIABLE
# FOR ANY DIRECT, INDIRECT, INCIDENTAL, SPECIAL, EXEMPLARY, OR CONSEQUENTIAL
# DAMAGES (INCLUDING, BUT NOT LIMITED TO, PROCUREMENT OF SUBSTITUTE GOODS OR
# SERVICES; LOSS OF USE, DATA, OR PROFITS; OR BUSINESS INTERRUPTION) HOWEVER
# CAUSED AND ON ANY THEORY OF LIABILITY, WHETHER IN CONTRACT, STRICT LIABILITY,
# OR TORT (INCLUDING NEGLIGENCE OR OTHERWISE) ARISING IN ANY WAY OUT OF THE USE
# OF THIS SOFTWARE, EVEN IF ADVISED OF THE POSSIBILITY OF SUCH DAMAGE.

# Welcome to the SmartSim setup.py
#
# The following environment variables represent build time
# options for SmartSim. These are only relevant to when a user
# or CI is invoking the setup.py script.
#
#
# NO_CHECKS
#   If set to 1, the build process will not check for
#   build dependencies like make, gcc, etc
#
# SMARTSIM_REDIS
#   The version of redis to retrive and build with
#
# SMARTSIM_REDIS_URL
#   The URL from which to retrieve redis source code
#
# SMARTREDIS_VERSION
#   The version of SmartRedis to install.
#
# CC
#   The C compiler to use
#
# CXX
#   the CPP compiler to use
#
# MALLOC
#   The memory allocator to use for Redis (options: libc, jemalloc)
#
# BUILD_JOBS
#   Number of jobs to use in the build (defaults to max on node)
#
# SMARTSIM_SUFFIX
#  if set, the version number is set to a developer build
#  with the current version, git-sha, and suffix. This version
#  is then written into SmartSim/smartsim/version.py
#
#
# This future is needed to print Python2 EOL message
from __future__ import print_function

import sys

if sys.version_info < (3,):
    print("Python 2 has reached end-of-life and is not supported by SmartSim")
    sys.exit(-1)


import importlib.util
import os
from pathlib import Path

from setuptools import setup

# Some necessary evils we have to do to be able to use
# the _install tools in smartsim/smartsim/_core/_install
# in both the setup.py and in the smart cli

# import the installer classes
setup_path = Path(os.path.abspath(os.path.dirname(__file__)))
_install_dir = setup_path.joinpath("smartsim/_core/_install")

# import buildenv module
buildenv_path = _install_dir.joinpath("buildenv.py")
buildenv_spec = importlib.util.spec_from_file_location("buildenv", str(buildenv_path))
buildenv = importlib.util.module_from_spec(buildenv_spec)
buildenv_spec.loader.exec_module(buildenv)

# helper classes for building dependencies that are
# also utilized by the Smart CLI
build_env = buildenv.BuildEnv(checks=False)
versions = buildenv.Versioner()

# check for compatible python versions
if not build_env.is_compatible_python(versions.PYTHON_MIN):
    print(
        "You are using Python {}. Python >={} is required.".format(
            build_env.python_version, ".".join((versions.PYTHON_MIN))
        )
    )
    sys.exit(-1)

if build_env.is_windows():
    print("Windows is not supported by SmartSim")
    sys.exit(-1)

# write the SmartSim version into
# smartsim/version.py and to be set as
# __version__ in smartsim/__init__.py
smartsim_version = versions.write_version(setup_path)


class BuildError(Exception):
    pass

# Define needed dependencies for the installation

extras_require = {
    "dev": [
        "black==24.1a1",
        "isort>=5.6.4",
        "pylint>=2.10.0,<3",
        "pytest>=6.0.0",
        "pytest-cov>=2.10.1",
        "click==8.0.2",
        "pytest-asyncio>=0.23.3",
    ],
    "mypy": [
        "mypy>=1.3.0",
        "types-psutil",
        "types-redis",
        "types-tabulate",
        "types-tqdm",
        "types-tensorflow==2.12.0.9",
        "types-setuptools",
        "typing_extensions>=4.1.0",
    ],
    "docs": [
        "Sphinx==6.2.1",
        "breathe==4.35.0",
        "sphinx-fortran==1.1.1",
        "sphinx-book-theme==1.0.1",
        "sphinx-copybutton==0.5.2",
        "sphinx-tabs==3.4.4",
        "nbsphinx==0.9.3",
        "docutils==0.18.1",
        "torch==2.0.1",
        "tensorflow==2.13.1",
        "ipython",
        "jinja2==3.1.2",
        "sphinx-design",
        "pypandoc",
        "sphinx-autodoc-typehints",
        "myst_parser",
    ],
    # see smartsim/_core/_install/buildenv.py for more details
    **versions.ml_extras_required(),
}


# rest in setup.cfg
setup(
    version=smartsim_version,
    install_requires=[
        "packaging>=24.0",
        "psutil>=5.7.2",
        "coloredlogs>=10.0",
        "tabulate>=0.8.9",
        "redis>=4.5",
        "tqdm>=4.50.2",
        "filelock>=3.4.2",
        "protobuf~=3.20",
        "jinja2>=3.1.2",
<<<<<<< HEAD
        "watchdog>=4.0.0,<5",
        "pycapnp==2.0.0",
=======
        "watchdog>4,<5",
>>>>>>> 72be515b
        "pydantic==1.10.14",
        "pyzmq>=25.1.2",
        "pygithub>=2.3.0",
        "numpy<2",
        "smartredis>=0.5,<0.6",
    ],
    zip_safe=False,
    extras_require=extras_require,
    entry_points={
        "console_scripts": [
            "smart = smartsim._core._cli.__main__:main",
        ]
    },
)<|MERGE_RESOLUTION|>--- conflicted
+++ resolved
@@ -119,6 +119,7 @@
 class BuildError(Exception):
     pass
 
+
 # Define needed dependencies for the installation
 
 extras_require = {
@@ -177,12 +178,8 @@
         "filelock>=3.4.2",
         "protobuf~=3.20",
         "jinja2>=3.1.2",
-<<<<<<< HEAD
         "watchdog>=4.0.0,<5",
         "pycapnp==2.0.0",
-=======
-        "watchdog>4,<5",
->>>>>>> 72be515b
         "pydantic==1.10.14",
         "pyzmq>=25.1.2",
         "pygithub>=2.3.0",

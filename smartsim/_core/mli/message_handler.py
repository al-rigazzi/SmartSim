# BSD 2-Clause License
#
# Copyright (c) 2021-2024, Hewlett Packard Enterprise
# All rights reserved.
#
# Redistribution and use in source and binary forms, with or without
# modification, are permitted provided that the following conditions are met:
#
# 1. Redistributions of source code must retain the above copyright notice, this
#    list of conditions and the following disclaimer.
#
# 2. Redistributions in binary form must reproduce the above copyright notice,
#    this list of conditions and the following disclaimer in the documentation
#    and/or other materials provided with the distribution.
#
# THIS SOFTWARE IS PROVIDED BY THE COPYRIGHT HOLDERS AND CONTRIBUTORS "AS IS"
# AND ANY EXPRESS OR IMPLIED WARRANTIES, INCLUDING, BUT NOT LIMITED TO, THE
# IMPLIED WARRANTIES OF MERCHANTABILITY AND FITNESS FOR A PARTICULAR PURPOSE ARE
# DISCLAIMED. IN NO EVENT SHALL THE COPYRIGHT HOLDER OR CONTRIBUTORS BE LIABLE
# FOR ANY DIRECT, INDIRECT, INCIDENTAL, SPECIAL, EXEMPLARY, OR CONSEQUENTIAL
# DAMAGES (INCLUDING, BUT NOT LIMITED TO, PROCUREMENT OF SUBSTITUTE GOODS OR
# SERVICES; LOSS OF USE, DATA, OR PROFITS; OR BUSINESS INTERRUPTION) HOWEVER
# CAUSED AND ON ANY THEORY OF LIABILITY, WHETHER IN CONTRACT, STRICT LIABILITY,
# OR TORT (INCLUDING NEGLIGENCE OR OTHERWISE) ARISING IN ANY WAY OUT OF THE USE
# OF THIS SOFTWARE, EVEN IF ADVISED OF THE POSSIBILITY OF SUCH DAMAGE.
import typing as t

import capnp  # type: ignore # pylint: disable=unused-import
import tensorflow as tf
import torch

from .mli_schemas.data import (  # type: ignore # pylint: disable=no-name-in-module
    data_references_capnp,
)
from .mli_schemas.request import (  # type: ignore # pylint: disable=no-name-in-module
    request_capnp,
)
from .mli_schemas.request.request_attributes import (  # type: ignore # pylint: disable=no-name-in-module
    request_attributes_capnp,
)
from .mli_schemas.response import (  # type: ignore # pylint: disable=no-name-in-module
    response_capnp,
)
from .mli_schemas.response.response_attributes import (  # type: ignore # pylint: disable=no-name-in-module
    response_attributes_capnp,
)
from .mli_schemas.tensor import (  # type: ignore # pylint: disable=no-name-in-module
    tensor_capnp,
)


class MessageHandler:
    @staticmethod
    def build_tensor(
        tensor: t.Union[torch.Tensor, tf.Tensor],
        order: str,
        data_type: str,
        dimensions: t.List[int],
    ) -> tensor_capnp.Tensor:
        """
        Builds a Tensor message using the provided data,
        order, data type, and dimensions.
        """
        try:
            description = tensor_capnp.TensorDescriptor.new_message()
            description.order = order
            description.dataType = data_type
            description.dimensions = dimensions
            built_tensor = tensor_capnp.Tensor.new_message()
            built_tensor.blob = tensor.numpy().tobytes()  # tensor channel instead?
            built_tensor.tensorDescriptor = description
        except Exception as e:
            raise ValueError(
                "Error building tensor."
            ) from e  # TODO: create custom exception

        return built_tensor

    @staticmethod
    def build_tensor_key(key: str) -> data_references_capnp.TensorKey:
        """
        Builds a new TensorKey message with the provided key.
        """
        try:
            tensor_key = data_references_capnp.TensorKey.new_message()
            tensor_key.key = key
        except Exception as e:
            raise ValueError("Error building tensor key.") from e
        return tensor_key

    @staticmethod
    def build_model_key(key: str) -> data_references_capnp.ModelKey:
        """
        Builds a new ModelKey message with the provided key.
        """
        try:
            model_key = data_references_capnp.ModelKey.new_message()
            model_key.key = key
        except Exception as e:
            raise ValueError("Error building model key.") from e
        return model_key

    @staticmethod
    def build_torch_request_attributes(
        tensor_type: str,
    ) -> request_attributes_capnp.TorchRequestAttributes:
        """
        Builds a new TorchRequestAttributes message with the provided tensor type.
        """
        try:
            attributes = request_attributes_capnp.TorchRequestAttributes.new_message()
            attributes.tensorType = tensor_type
        except Exception as e:
            raise ValueError("Error building torch request attributes.") from e
        return attributes

    @staticmethod
    def build_tf_request_attributes(
        name: str, tensor_type: str
    ) -> request_attributes_capnp.TensorFlowRequestAttributes:
        """
        Builds a new TensorFlowRequestAttributes message with
        the provided name and tensor type.
        """
        try:
            attributes = (
                request_attributes_capnp.TensorFlowRequestAttributes.new_message()
            )
            attributes.name = name
            attributes.tensorType = tensor_type
        except Exception as e:
            raise ValueError("Error building tf request attributes.") from e
        return attributes

    @staticmethod
    def build_torch_response_attributes() -> (
        response_attributes_capnp.TorchResponseAttributes
    ):
        """
        Builds a new TorchResponseAttributes message.
        """
        return response_attributes_capnp.TorchResponseAttributes.new_message()

    @staticmethod
    def build_tf_response_attributes() -> (
        response_attributes_capnp.TensorFlowResponseAttributes
    ):
        """
        Builds a new TensorFlowResponseAttributes message.
        """
        return response_attributes_capnp.TensorFlowResponseAttributes.new_message()

    @staticmethod
    def _assign_model(
        request: request_capnp.Request,
        model: t.Union[data_references_capnp.ModelKey, t.ByteString],
    ) -> None:
        """
        Assigns a model to the supplied request.
        """
        try:
            if isinstance(model, bytes):
                request.model.modelData = model
            else:
                request.model.modelKey = model
        except Exception as e:
            raise ValueError("Error building model portion of request.") from e

    @staticmethod
    def _assign_reply_channel(
        request: request_capnp.Request, reply_channel: t.ByteString
    ) -> None:
        """
        Assigns a reply channel to the supplied request.
        """
        try:
            request.replyChannel.reply = reply_channel
        except Exception as e:
            raise ValueError("Error building reply channel portion of request.") from e

    @staticmethod
    def _assign_device(
        request: request_capnp.Request, device: t.Union[str, None]
    ) -> None:
        """
        Assigns a device to the supplied request.
        """
        try:
            if device is None:
                request.device.noDevice = device
            else:
                request.device.deviceType = device
        except Exception as e:
            raise ValueError("Error building device portion of request.") from e

    @staticmethod
    def _assign_inputs(
        request: request_capnp.Request,
        inputs: t.Union[
            t.List[data_references_capnp.TensorKey], t.List[tensor_capnp.Tensor]
        ],
    ) -> None:
        """
        Assigns inputs to the supplied request.
        """
        try:
            if inputs:
                input_class_name = inputs[0].schema.node.displayName.split(":")[-1]
                if input_class_name == "Tensor":
                    request.input.inputData = inputs
                elif input_class_name == "TensorKey":
                    request.input.inputKeys = inputs
                else:
                    raise ValueError(
                        "Invalid input class name. Expected 'Tensor' or 'TensorKey'."
                    )
        except Exception as e:
            raise ValueError("Error building inputs portion of request.") from e

    @staticmethod
    def _assign_outputs(
        request: request_capnp.Request,
        outputs: t.Union[
            t.List[data_references_capnp.TensorKey], t.List[tensor_capnp.Tensor]
        ],
    ) -> None:
        """
        Assigns outputs to the supplied request.
        """
        try:
            if outputs:
                output_class_name = outputs[0].schema.node.displayName.split(":")[-1]
                if output_class_name == "Tensor":
                    request.output.outputData = outputs
                elif output_class_name == "TensorKey":
                    request.output.outputKeys = outputs
                else:
                    raise ValueError(
                        "Invalid output class name. Expected 'Tensor' or 'TensorKey'."
                    )
        except Exception as e:
            raise ValueError("Error building outputs portion of request.") from e

    @staticmethod
    def _assign_custom_request_attributes(
        request: request_capnp.Request,
        custom_attributes: t.Union[
            request_attributes_capnp.TorchRequestAttributes,
            request_attributes_capnp.TensorFlowRequestAttributes,
            None,
        ],
    ) -> None:
        """
        Assigns request attributes to the supplied request.
        """
        try:
            if custom_attributes is None:
                request.customAttributes.none = custom_attributes
            else:
                custom_attribute_class_name = (
                    custom_attributes.schema.node.displayName.split(":")[-1]
                )
                if custom_attribute_class_name == "TorchRequestAttributes":
                    request.customAttributes.torch = custom_attributes
                elif custom_attribute_class_name == "TensorFlowRequestAttributes":
                    request.customAttributes.tf = custom_attributes
                else:
                    raise ValueError("""Invalid custom attribute class name.
                        Expected 'TensorFlowRequestAttributes' or
                        'TorchRequestAttributes'.""")
        except Exception as e:
            raise ValueError(
                "Error building custom attributes portion of request."
            ) from e

    @staticmethod
    def build_request(
        reply_channel: t.ByteString,
        model: t.Union[data_references_capnp.ModelKey, t.ByteString],
        device: t.Union[str, None],
<<<<<<< HEAD
        inputs: t.Union[t.List[tensor_capnp.TensorKey], t.List[tensor_capnp.Tensor]],
        # todo: do we really need outputs? it might just be output_keys in request
        outputs: t.Union[t.List[tensor_capnp.TensorKey], t.List[tensor_capnp.Tensor]],
=======
        inputs: t.Union[
            t.List[data_references_capnp.TensorKey], t.List[tensor_capnp.Tensor]
        ],
        outputs: t.Union[
            t.List[data_references_capnp.TensorKey], t.List[tensor_capnp.Tensor]
        ],
>>>>>>> 4c7c8aa2
        custom_attributes: t.Union[
            request_attributes_capnp.TorchRequestAttributes,
            request_attributes_capnp.TensorFlowRequestAttributes,
            None,
        ],
    ) -> request_capnp.Request:
        """
        Builds the request message.
        """
        request = request_capnp.Request.new_message()
        MessageHandler._assign_reply_channel(request, reply_channel)
        MessageHandler._assign_model(request, model)
        MessageHandler._assign_device(request, device)
        MessageHandler._assign_inputs(request, inputs)
        MessageHandler._assign_outputs(request, outputs)
        MessageHandler._assign_custom_request_attributes(request, custom_attributes)
        return request

    @staticmethod
    def serialize_request(request: request_capnp.Request) -> t.ByteString:
        """
        Serializes a built request message.
        """
        return request.to_bytes()  # type: ignore

    @staticmethod
    def deserialize_request(request_bytes: t.ByteString) -> request_capnp.Request:
        """
        Deserializes a serialized request message.
        """
        bytes_message = request_capnp.Request.from_bytes(request_bytes)

        with bytes_message as message:
            # return a Request dataclass?
            return message

    @staticmethod
    def _assign_status(response: response_capnp.Response, status: int) -> None:
        """
        Assigns a status to the supplied response.
        """
        try:
            response.status = status
        except Exception as e:
            raise ValueError("Error assigning status to response.") from e

    @staticmethod
    def _assign_status_message(response: response_capnp.Response, message: str) -> None:
        """
        Assigns a status message to the supplied response.
        """
        try:
            response.statusMessage = message
        except Exception as e:
            raise ValueError("Error assigning status message to response.") from e

    @staticmethod
    def _assign_result(
        response: response_capnp.Response,
        result: t.Union[
            t.List[tensor_capnp.Tensor], t.List[data_references_capnp.TensorKey]
        ],
    ) -> None:
        """
        Assigns a result to the supplied response.
        """
        try:
            if result:
                first_result = result[0]
                result_class_name = first_result.schema.node.displayName.split(":")[-1]
                if result_class_name == "Tensor":
                    response.result.data = result
                elif result_class_name == "TensorKey":
                    response.result.keys = result
                else:
                    raise ValueError("""Invalid custom attribute class name.
                        Expected 'Tensor' or 'TensorKey'.""")
        except Exception as e:
            raise ValueError("Error assigning result to response.") from e

    @staticmethod
    def _assign_custom_response_attributes(
        response: response_capnp.Response,
        custom_attributes: t.Union[
            response_attributes_capnp.TorchResponseAttributes,
            response_attributes_capnp.TensorFlowResponseAttributes,
            None,
        ],
    ) -> None:
        """
        Assigns custom attributes to the supplied response.
        """
        try:
            if custom_attributes is None:
                response.customAttributes.none = custom_attributes
            else:
                custom_attribute_class_name = (
                    custom_attributes.schema.node.displayName.split(":")[-1]
                )
                if custom_attribute_class_name == "TorchResponseAttributes":
                    response.customAttributes.torch = custom_attributes
                elif custom_attribute_class_name == "TensorFlowResponseAttributes":
                    response.customAttributes.tf = custom_attributes
                else:
                    raise ValueError("""Invalid custom attribute class name.
                        Expected 'TensorFlowResponseAttributes' or 
                        'TorchResponseAttributes'.""")
        except Exception as e:
            raise ValueError("Error assigning custom attributes to response.") from e

    @staticmethod
    def build_response(
        status: int,
        message: str,
        result: t.Union[
            t.List[tensor_capnp.Tensor], t.List[data_references_capnp.TensorKey]
        ],
        custom_attributes: t.Union[
            response_attributes_capnp.TorchResponseAttributes,
            response_attributes_capnp.TensorFlowResponseAttributes,
            None,
        ],
    ) -> response_capnp.Response:
        """
        Builds the response message.
        """
        response = response_capnp.Response.new_message()
        MessageHandler._assign_status(response, status)
        MessageHandler._assign_status_message(response, message)
        MessageHandler._assign_result(response, result)
        MessageHandler._assign_custom_response_attributes(response, custom_attributes)
        return response

    @staticmethod
    def serialize_response(response: response_capnp.Response) -> t.ByteString:
        """
        Serializes a built response message.
        """
        return response.to_bytes()  # type: ignore

    @staticmethod
    def deserialize_response(response_bytes: t.ByteString) -> response_capnp.Response:
        """
        Deserializes a serialized response message.
        """
        bytes_message = response_capnp.Response.from_bytes(response_bytes)

        with bytes_message as message:
            # return a Response dataclass?
            return message<|MERGE_RESOLUTION|>--- conflicted
+++ resolved
@@ -278,18 +278,12 @@
         reply_channel: t.ByteString,
         model: t.Union[data_references_capnp.ModelKey, t.ByteString],
         device: t.Union[str, None],
-<<<<<<< HEAD
-        inputs: t.Union[t.List[tensor_capnp.TensorKey], t.List[tensor_capnp.Tensor]],
-        # todo: do we really need outputs? it might just be output_keys in request
-        outputs: t.Union[t.List[tensor_capnp.TensorKey], t.List[tensor_capnp.Tensor]],
-=======
         inputs: t.Union[
             t.List[data_references_capnp.TensorKey], t.List[tensor_capnp.Tensor]
         ],
         outputs: t.Union[
             t.List[data_references_capnp.TensorKey], t.List[tensor_capnp.Tensor]
         ],
->>>>>>> 4c7c8aa2
         custom_attributes: t.Union[
             request_attributes_capnp.TorchRequestAttributes,
             request_attributes_capnp.TensorFlowRequestAttributes,

# BSD 2-Clause License
#
# Copyright (c) 2021-2023, Hewlett Packard Enterprise
# All rights reserved.
#
# Redistribution and use in source and binary forms, with or without
# modification, are permitted provided that the following conditions are met:
#
# 1. Redistributions of source code must retain the above copyright notice, this
#    list of conditions and the following disclaimer.
#
# 2. Redistributions in binary form must reproduce the above copyright notice,
#    this list of conditions and the following disclaimer in the documentation
#    and/or other materials provided with the distribution.
#
# THIS SOFTWARE IS PROVIDED BY THE COPYRIGHT HOLDERS AND CONTRIBUTORS "AS IS"
# AND ANY EXPRESS OR IMPLIED WARRANTIES, INCLUDING, BUT NOT LIMITED TO, THE
# IMPLIED WARRANTIES OF MERCHANTABILITY AND FITNESS FOR A PARTICULAR PURPOSE ARE
# DISCLAIMED. IN NO EVENT SHALL THE COPYRIGHT HOLDER OR CONTRIBUTORS BE LIABLE
# FOR ANY DIRECT, INDIRECT, INCIDENTAL, SPECIAL, EXEMPLARY, OR CONSEQUENTIAL
# DAMAGES (INCLUDING, BUT NOT LIMITED TO, PROCUREMENT OF SUBSTITUTE GOODS OR
# SERVICES; LOSS OF USE, DATA, OR PROFITS; OR BUSINESS INTERRUPTION) HOWEVER
# CAUSED AND ON ANY THEORY OF LIABILITY, WHETHER IN CONTRACT, STRICT LIABILITY,
# OR TORT (INCLUDING NEGLIGENCE OR OTHERWISE) ARISING IN ANY WAY OUT OF THE USE
# OF THIS SOFTWARE, EVEN IF ADVISED OF THE POSSIBILITY OF SUCH DAMAGE.

import shutil
import typing as t

from ....log import get_logger
from ....settings import DragonRunSettings, Singularity
from .step import Step

logger = get_logger(__name__)


class DragonStep(Step):
    def __init__(self, name: str, cwd: str, run_settings: DragonRunSettings) -> None:
        """Initialize a srun job step

        :param name: name of the entity to be launched
        :type name: str
        :param cwd: path to launch dir
        :type cwd: str
        :param run_settings: run settings for entity
        :type run_settings: SrunSettings
        """
        super().__init__(name, cwd, run_settings)
        self.managed = True

    @property
    def run_settings(self) -> DragonRunSettings:
        return t.cast(DragonRunSettings, self.step_settings)

    def get_launch_cmd(self) -> t.List[str]:
        """Get stringified version of request
         needed to launch this step

        :return: launch command
        :rtype: list[str]
        """
        run_settings = self.run_settings
<<<<<<< HEAD

        # pylint: disable=protected-access
        run_args = run_settings._run_args

        if "nodes" in run_args:
            nodes = t.cast(int, run_args["nodes"])
        else:
            nodes = 1

        if "ntasks-per-node" in run_args:
            tasks_per_node = t.cast(int, run_args["ntasks-per-node"])
        else:
            tasks_per_node = 1

=======
>>>>>>> 372e152a
        exe_cmd = []

        if run_settings.colocated_db_settings:
            # Replace the command with the entrypoint wrapper script
            bash = shutil.which("bash")
            if not bash:
                raise RuntimeError("Could not find bash in PATH")
            launch_script_path = self.get_colocated_launch_script()
            exe_cmd += [bash, launch_script_path]

        if isinstance(run_settings.container, Singularity):
            # pylint: disable-next=protected-access
            exe_cmd += run_settings.container._container_cmds(self.cwd)

        exe_cmd += run_settings.exe

        exe_args = self._get_exe_args_list(run_settings)

        exe_cmd_and_args = exe_cmd + exe_args

<<<<<<< HEAD
        run_request = DragonRunRequest(
            exe=exe_cmd_and_args[0],
            exe_args=exe_cmd_and_args[1:],
            path=self.cwd,
            nodes=nodes,
            tasks_per_node=tasks_per_node,
            output_file=output,
            error_file=error,
            env=run_settings.env_vars,
            current_env=os.environ,
            name=self.name,
        )

        return [run_request.json()]
=======
        return exe_cmd_and_args
>>>>>>> 372e152a

    @staticmethod
    def _get_exe_args_list(run_setting: DragonRunSettings) -> t.List[str]:
        """Convenience function to encapsulate checking the
        runsettings.exe_args type to always return a list
        """
        exe_args = run_setting.exe_args
        args: t.List[str] = exe_args if isinstance(exe_args, list) else [exe_args]
        return args<|MERGE_RESOLUTION|>--- conflicted
+++ resolved
@@ -60,23 +60,6 @@
         :rtype: list[str]
         """
         run_settings = self.run_settings
-<<<<<<< HEAD
-
-        # pylint: disable=protected-access
-        run_args = run_settings._run_args
-
-        if "nodes" in run_args:
-            nodes = t.cast(int, run_args["nodes"])
-        else:
-            nodes = 1
-
-        if "ntasks-per-node" in run_args:
-            tasks_per_node = t.cast(int, run_args["ntasks-per-node"])
-        else:
-            tasks_per_node = 1
-
-=======
->>>>>>> 372e152a
         exe_cmd = []
 
         if run_settings.colocated_db_settings:
@@ -97,24 +80,7 @@
 
         exe_cmd_and_args = exe_cmd + exe_args
 
-<<<<<<< HEAD
-        run_request = DragonRunRequest(
-            exe=exe_cmd_and_args[0],
-            exe_args=exe_cmd_and_args[1:],
-            path=self.cwd,
-            nodes=nodes,
-            tasks_per_node=tasks_per_node,
-            output_file=output,
-            error_file=error,
-            env=run_settings.env_vars,
-            current_env=os.environ,
-            name=self.name,
-        )
-
-        return [run_request.json()]
-=======
         return exe_cmd_and_args
->>>>>>> 372e152a
 
     @staticmethod
     def _get_exe_args_list(run_setting: DragonRunSettings) -> t.List[str]:

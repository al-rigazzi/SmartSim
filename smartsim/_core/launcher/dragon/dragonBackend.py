# BSD 2-Clause License
#
# Copyright (c) 2021-2023, Hewlett Packard Enterprise
# All rights reserved.
#
# Redistribution and use in source and binary forms, with or without
# modification, are permitted provided that the following conditions are met:
#
# 1. Redistributions of source code must retain the above copyright notice, this
#    list of conditions and the following disclaimer.
#
# 2. Redistributions in binary form must reproduce the above copyright notice,
#    this list of conditions and the following disclaimer in the documentation
#    and/or other materials provided with the distribution.
#
# THIS SOFTWARE IS PROVIDED BY THE COPYRIGHT HOLDERS AND CONTRIBUTORS "AS IS"
# AND ANY EXPRESS OR IMPLIED WARRANTIES, INCLUDING, BUT NOT LIMITED TO, THE
# IMPLIED WARRANTIES OF MERCHANTABILITY AND FITNESS FOR A PARTICULAR PURPOSE ARE
# DISCLAIMED. IN NO EVENT SHALL THE COPYRIGHT HOLDER OR CONTRIBUTORS BE LIABLE
# FOR ANY DIRECT, INDIRECT, INCIDENTAL, SPECIAL, EXEMPLARY, OR CONSEQUENTIAL
# DAMAGES (INCLUDING, BUT NOT LIMITED TO, PROCUREMENT OF SUBSTITUTE GOODS OR
# SERVICES; LOSS OF USE, DATA, OR PROFITS; OR BUSINESS INTERRUPTION) HOWEVER
# CAUSED AND ON ANY THEORY OF LIABILITY, WHETHER IN CONTRACT, STRICT LIABILITY,
# OR TORT (INCLUDING NEGLIGENCE OR OTHERWISE) ARISING IN ANY WAY OUT OF THE USE
# OF THIS SOFTWARE, EVEN IF ADVISED OF THE POSSIBILITY OF SUCH DAMAGE.

import functools
import typing as t
from threading import RLock

# pylint: disable=import-error
from dragon.native.process import Process, TemplateProcess
from dragon.native.process_group import ProcessGroup

from smartsim._core.schemas import (
    DragonHandshakeRequest,
    DragonHandshakeResponse,
    DragonRequest,
    DragonResponse,
    DragonRunRequest,
    DragonShutdownRequest,
    DragonRunResponse,
    DragonStopRequest,
    DragonStopResponse,
    DragonUpdateStatusRequest,
    DragonUpdateStatusResponse,
    DragonShutdownResponse,
)
from smartsim.status import (
    STATUS_COMPLETED,
    STATUS_FAILED,
    STATUS_NEVER_STARTED,
    STATUS_RUNNING,
)

# pylint: enable=import-error


class DragonBackend:
    """The DragonBackend class is the main interface between
    SmartSim and Dragon. It is not intended to be user-facing,
    and will only be called by the Dragon entry-point script or
    by threads spawned by it.
    """

    def __init__(self) -> None:
<<<<<<< HEAD
        self._request_to_function: t.Mapping[
            str, t.Callable[[t.Any], DragonResponse]
        ] = {
            "run": self.run,
            "update_status": self.update_status,
            "stop": self.stop,
            "handshake": DragonBackend.handshake,
            "shutdown": DragonBackend.shutdown,
        }
=======
>>>>>>> 9ec6491b
        self._proc_groups: t.Dict[str, t.Tuple[ProcessGroup, t.List[int]]] = {}
        self._step_id_lock = RLock()
        self._step_id = 0

    def _get_new_id(self) -> str:
        with self._step_id_lock:
            self._step_id += 1
            return str(self._step_id)

    @functools.singledispatchmethod
    # Deliberately suppressing errors so that overloads have the same signature
    # pylint: disable-next=no-self-use
    def process_request(self, request: DragonRequest) -> DragonResponse:
        raise TypeError("Unsure how to process a `{type(request)}` request")

    @process_request.register
    def _(self, request: DragonRunRequest) -> DragonRunResponse:
        proc = TemplateProcess(
            target=request.exe,
            args=request.exe_args,
            cwd=request.path,
            env={**request.current_env, **request.env},
            # stdout=Popen.PIPE,
            # stderr=Popen.PIPE,
        )

<<<<<<< HEAD
        grp = ProcessGroup(restart=False, pmi_enabled=run_request.pmi_enabled)
        grp.add_process(nproc=run_request.tasks, template=proc)
=======
        grp = ProcessGroup(restart=False, pmi_enabled=True)
        grp.add_process(nproc=request.tasks, template=proc)
>>>>>>> 9ec6491b
        step_id = self._get_new_id()
        grp.init()
        grp.start()
        self._proc_groups[step_id] = (grp, grp.puids)

        return DragonRunResponse(step_id=step_id)

    @process_request.register
    def _(self, request: DragonUpdateStatusRequest) -> DragonUpdateStatusResponse:
        updated_statuses: t.Dict[str, t.Tuple[str, t.Optional[t.List[int]]]] = {}
        for step_id in request.step_ids:
            return_codes: t.List[int] = []
            if step_id in self._proc_groups:
                proc_group_tuple = self._proc_groups[step_id]
                if proc_group_tuple[0].status == "Running":
                    updated_statuses[step_id] = (STATUS_RUNNING, return_codes)
                else:
                    if all(proc_id is not None for proc_id in proc_group_tuple[1]):
                        try:
                            return_codes = [
                                Process(None, ident=puid).returncode
                                for puid in proc_group_tuple[1]
                            ]
                        except (ValueError, TypeError) as e:
                            return_codes = [-1 for _ in proc_group_tuple[1]]
                    else:
                        return_codes = [0]
                    status = (
                        STATUS_FAILED
                        if any(return_codes) or proc_group_tuple[0].status == "Error"
                        else STATUS_COMPLETED
                    )
                    updated_statuses[step_id] = (status, return_codes)
            else:
                updated_statuses[step_id] = (STATUS_NEVER_STARTED, return_codes)

        return DragonUpdateStatusResponse(statuses=updated_statuses)

    @process_request.register
    def _(self, request: DragonStopRequest) -> DragonStopResponse:
        if request.step_id in self._proc_groups:
            # Technically we could just terminate, but what if
            # the application intercepts that and ignores it?
            proc_group = self._proc_groups[request.step_id][0]
            if proc_group.status == "Running":
                proc_group.kill()

        return DragonStopResponse()

<<<<<<< HEAD
    @staticmethod
    def handshake(request: DragonHandshakeRequest) -> DragonHandshakeResponse:
        DragonHandshakeRequest.parse_obj(request)

        return DragonHandshakeResponse()

    @staticmethod
    def shutdown(request: DragonShutdownRequest) -> DragonShutdownResponse:
        DragonShutdownRequest.parse_obj(request)

        return DragonShutdownResponse()
=======
    @process_request.register
    # Deliberately suppressing errors so that overloads have the same signature
    # pylint: disable-next=no-self-use,unused-argument
    def _(self, request: DragonHandshakeRequest) -> DragonHandshakeResponse:
        return DragonHandshakeResponse()
>>>>>>> 9ec6491b
<|MERGE_RESOLUTION|>--- conflicted
+++ resolved
@@ -64,18 +64,6 @@
     """
 
     def __init__(self) -> None:
-<<<<<<< HEAD
-        self._request_to_function: t.Mapping[
-            str, t.Callable[[t.Any], DragonResponse]
-        ] = {
-            "run": self.run,
-            "update_status": self.update_status,
-            "stop": self.stop,
-            "handshake": DragonBackend.handshake,
-            "shutdown": DragonBackend.shutdown,
-        }
-=======
->>>>>>> 9ec6491b
         self._proc_groups: t.Dict[str, t.Tuple[ProcessGroup, t.List[int]]] = {}
         self._step_id_lock = RLock()
         self._step_id = 0
@@ -102,13 +90,8 @@
             # stderr=Popen.PIPE,
         )
 
-<<<<<<< HEAD
-        grp = ProcessGroup(restart=False, pmi_enabled=run_request.pmi_enabled)
-        grp.add_process(nproc=run_request.tasks, template=proc)
-=======
-        grp = ProcessGroup(restart=False, pmi_enabled=True)
+        grp = ProcessGroup(restart=False, pmi_enabled=request.pmi_enabled)
         grp.add_process(nproc=request.tasks, template=proc)
->>>>>>> 9ec6491b
         step_id = self._get_new_id()
         grp.init()
         grp.start()
@@ -158,22 +141,14 @@
 
         return DragonStopResponse()
 
-<<<<<<< HEAD
-    @staticmethod
-    def handshake(request: DragonHandshakeRequest) -> DragonHandshakeResponse:
-        DragonHandshakeRequest.parse_obj(request)
-
+    @process_request.register
+    # Deliberately suppressing errors so that overloads have the same signature
+    # pylint: disable-next=no-self-use,unused-argument
+    def _(self, request: DragonHandshakeRequest) -> DragonHandshakeResponse:
         return DragonHandshakeResponse()
 
     @staticmethod
     def shutdown(request: DragonShutdownRequest) -> DragonShutdownResponse:
         DragonShutdownRequest.parse_obj(request)
 
-        return DragonShutdownResponse()
-=======
-    @process_request.register
-    # Deliberately suppressing errors so that overloads have the same signature
-    # pylint: disable-next=no-self-use,unused-argument
-    def _(self, request: DragonHandshakeRequest) -> DragonHandshakeResponse:
-        return DragonHandshakeResponse()
->>>>>>> 9ec6491b
+        return DragonShutdownResponse()
--- conflicted
+++ resolved
@@ -110,16 +110,8 @@
         self._dragon_head_socket = self._context.socket(zmq.REQ)
         self._dragon_head_socket.connect(address)
         try:
-<<<<<<< HEAD
-            dragon_handshake = (
-                _helpers.start_with(DragonHandshakeRequest())
-                .then(self._send_request)
-                .then(_assert_schema_type(DragonHandshakeResponse))
-                .get_result()
-=======
-            _assert_schema_type(
+            dragon_handshake = _assert_schema_type(
                 self._send_request(DragonHandshakeRequest()), DragonHandshakeResponse
->>>>>>> 97292df7
             )
             self._dragon_head_pid = dragon_handshake.dragon_pid
             logger.debug(
@@ -231,47 +223,11 @@
             if address is not None:
                 server = dragonSockets.as_server(launcher_socket)
                 logger.debug(f"Listening to {socket_addr}")
-<<<<<<< HEAD
-                try:
-                    request = (
-                        _helpers.start_with(launcher_socket.recv_json())
-                        .then(str)
-                        .then(request_serializer.deserialize_from_json)
-                        .then(_assert_schema_type(DragonBootstrapRequest))
-                        .get_result()
-                    )
-                except (zmq.ZMQError, zmq.Again) as e:
-                    log_dragon_outputs()
-                    launcher_socket.close()
-                    raise LauncherError(
-                        "Did not receive bootstrap request from Dragon process"
-                    ) from e
+                request = _assert_schema_type(server.recv(), DragonBootstrapRequest)
 
                 dragon_head_address = request.address
                 logger.debug(f"Connecting launcher to {dragon_head_address}")
-                try:
-                    (
-                        _helpers.start_with(
-                            DragonBootstrapResponse(
-                                dragon_pid=self._dragon_head_process.pid
-                            )
-                        )
-                        .then(response_serializer.serialize_to_json)
-                        .then(launcher_socket.send_json)
-                    )
-                except (zmq.ZMQError, zmq.Again) as e:
-                    log_dragon_outputs()
-                    launcher_socket.close()
-                    raise LauncherError(
-                        "Could not complete to Dragon process bootstrap"
-                    ) from e
-=======
-                request = _assert_schema_type(server.recv(), DragonBootstrapRequest)
-
-                dragon_head_address = request.address
-                logger.debug(f"Connecting launcher to {dragon_head_address}")
-                server.send(DragonBootstrapResponse())
->>>>>>> 97292df7
+                server.send(DragonBootstrapResponse(dragon_pid=self._dragon_head_process.pid))
 
                 launcher_socket.close()
                 self._set_timeout(self._timeout)
@@ -327,14 +283,9 @@
             run_args = step.run_settings.run_args
             env = step.run_settings.env_vars
             nodes = int(run_args.get("nodes", None) or 1)
-<<<<<<< HEAD
             tasks_per_node = int(run_args.get("tasks-per-node", None) or 1)
-            response = (
-                _helpers.start_with(
-=======
             response = _assert_schema_type(
                 self._send_request(
->>>>>>> 97292df7
                     DragonRunRequest(
                         exe=cmd[0],
                         exe_args=cmd[1:],
@@ -485,25 +436,9 @@
     ) -> DragonResponse:
         client = dragonSockets.as_client(socket)
         with DRG_LOCK:
-<<<<<<< HEAD
-            response = (
-                _helpers.start_with(request)
-                .then(request_serializer.serialize_to_json)
-                .then(lambda req: socket.send_json(req, flags))
-                .then(lambda _: socket.recv_json())
-                .then(str)
-                .then(response_serializer.deserialize_from_json)
-                .get_result()
-            )
-            if response.error_message is not None:
-                logger.error(response.error_message)
-            return response
-
-=======
             logger.debug(f"Sending {type(request).__name__}: {request}")
             client.send(request, flags)
             return client.recv()
->>>>>>> 97292df7
 
 
 def _assert_schema_type(obj: object, typ: t.Type[_SchemaT], /) -> _SchemaT:
@@ -514,12 +449,7 @@
 
 def _dragon_cleanup(server_socket: zmq.Socket[t.Any], server_process_pid: int) -> None:
     try:
-<<<<<<< HEAD
-        DragonLauncher.send_req_as_json(server_socket, DragonShutdownRequest())
-=======
-        with DRG_LOCK:
-            DragonLauncher.send_req_with_socket(server_socket, DragonShutdownRequest())
->>>>>>> 97292df7
+        DragonLauncher.send_req_with_socket(server_socket, DragonShutdownRequest())
     except zmq.error.ZMQError as e:
         # Can't use the logger as I/O file may be closed
         print("Could not send shutdown request to dragon server")

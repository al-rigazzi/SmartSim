# BSD 2-Clause License
#
# Copyright (c) 2021-2024, Hewlett Packard Enterprise
# All rights reserved.
#
# Redistribution and use in source and binary forms, with or without
# modification, are permitted provided that the following conditions are met:
#
# 1. Redistributions of source code must retain the above copyright notice, this
#    list of conditions and the following disclaimer.
#
# 2. Redistributions in binary form must reproduce the above copyright notice,
#    this list of conditions and the following disclaimer in the documentation
#    and/or other materials provided with the distribution.
#
# THIS SOFTWARE IS PROVIDED BY THE COPYRIGHT HOLDERS AND CONTRIBUTORS "AS IS"
# AND ANY EXPRESS OR IMPLIED WARRANTIES, INCLUDING, BUT NOT LIMITED TO, THE
# IMPLIED WARRANTIES OF MERCHANTABILITY AND FITNESS FOR A PARTICULAR PURPOSE ARE
# DISCLAIMED. IN NO EVENT SHALL THE COPYRIGHT HOLDER OR CONTRIBUTORS BE LIABLE
# FOR ANY DIRECT, INDIRECT, INCIDENTAL, SPECIAL, EXEMPLARY, OR CONSEQUENTIAL
# DAMAGES (INCLUDING, BUT NOT LIMITED TO, PROCUREMENT OF SUBSTITUTE GOODS OR
# SERVICES; LOSS OF USE, DATA, OR PROFITS; OR BUSINESS INTERRUPTION) HOWEVER
# CAUSED AND ON ANY THEORY OF LIABILITY, WHETHER IN CONTRACT, STRICT LIABILITY,
# OR TORT (INCLUDING NEGLIGENCE OR OTHERWISE) ARISING IN ANY WAY OUT OF THE USE
# OF THIS SOFTWARE, EVEN IF ADVISED OF THE POSSIBILITY OF SUCH DAMAGE.

import time
import typing as t
from collections import OrderedDict

import numpy as np

from ...log import get_logger

logger = get_logger("PerfTimer")


class PerfTimer:
    def __init__(
        self,
        filename: str = "timings",
        prefix: str = "",
        timing_on: bool = True,
        debug: bool = False,
    ):
        self._start: t.Optional[float] = None
        self._interm: t.Optional[float] = None
        self._timings: OrderedDict[str, list[t.Union[float, int, str]]] = OrderedDict()
        self._timing_on = timing_on
        self._filename = filename
        self._prefix = prefix
        self._debug = debug

    def _add_label_to_timings(self, label: str) -> None:
        if label not in self._timings:
            self._timings[label] = []

    @staticmethod
    def _format_number(number: t.Union[float, int]) -> str:
        """Formats the input value with a fixed precision appropriate for logging"""
        return f"{number:0.4e}"

    def start_timings(
        self,
        first_label: t.Optional[str] = None,
        first_value: t.Optional[t.Union[float, int]] = None,
    ) -> None:
        """Start a recording session by recording

        :param first_label: a label for an event that will be manually prepended
        to the timing information before starting timers
        :param first_label: a value for an event that will be manually prepended
        to the timing information before starting timers"""
        if self._timing_on:
            if first_label is not None and first_value is not None:
                mod_label = self._make_label(first_label)
                value = self._format_number(first_value)
                self._log(f"Started timing: {mod_label}: {value}")
                self._add_label_to_timings(mod_label)
                self._timings[mod_label].append(value)
            self._start = time.perf_counter()
            self._interm = time.perf_counter()

    def end_timings(self) -> None:
        """Record a timing event and clear the last checkpoint"""
        if self._timing_on and self._start is not None:
            mod_label = self._make_label("total_time")
            self._add_label_to_timings(mod_label)
            delta = self._format_number(time.perf_counter() - self._start)
            self._timings[self._make_label("total_time")].append(delta)
            self._log(f"Finished timing: {mod_label}: {delta}")
            self._interm = None

    def _make_label(self, label: str) -> str:
        """Return a label formatted with the current label prefix

        :param label: the original label
        :returns: the adjusted label value"""
        return self._prefix + label

    def _get_delta(self) -> float:
        """Calculates the offset from the last intermediate checkpoint time

        :returns: the number of seconds elapsed"""
        if self._interm is None:
            return 0
        return time.perf_counter() - self._interm

    def get_last(self, label: str) -> str:
        """Return the last timing value collected for the given label in
        the format `{label}: {value}`. If no timing value has been collected
        with the label, returns `Not measured yet`"""
        mod_label = self._make_label(label)
        if mod_label in self._timings:
            value = self._timings[mod_label][-1]
            if value:
                return f"{label}: {value}"

        return "Not measured yet"

    def measure_time(self, label: str) -> None:
        """Record a new time event if timing is enabled

        :param label: the label to record a timing event for"""
        if self._timing_on and self._interm is not None:
            mod_label = self._make_label(label)
            self._add_label_to_timings(mod_label)
            delta = self._format_number(self._get_delta())
            self._timings[mod_label].append(delta)
            self._log(f"{mod_label}: {delta}")
            self._interm = time.perf_counter()

    def _log(self, msg: str) -> None:
        """Conditionally logs a message when the debug flag is enabled

        :param msg: the message to be logged"""
        if self._debug:
            logger.info(msg)

    @property
    def max_length(self) -> int:
        """Returns the number of records contained in the largest timing set"""
        if len(self._timings) == 0:
            return 0
        return max(len(value) for value in self._timings.values())

<<<<<<< HEAD
    def print_timings(self, to_file: bool = False, to_stdout: bool = True) -> None:
        if to_stdout:
            print(" ".join(self._timings.keys()))
=======
    def print_timings(self, to_file: bool = False) -> None:
        """Print all timing information

        :param to_file: flag indicating if timing should be written to stdout
        or to the timing file"""
        print(" ".join(self._timings.keys()))
>>>>>>> 0ebd5abf
        try:
            value_array = np.array(list(self._timings.values()), dtype=float)
        except Exception as e:
            logger.exception(e)
            return
        value_array = np.transpose(value_array)
        if self._debug and to_stdout:
            for i in range(value_array.shape[0]):
                print(" ".join(self._format_number(value) for value in value_array[i]))
        if to_file:
            np.save(self._prefix + self._filename + ".npy", value_array)

    @property
    def is_active(self) -> bool:
        """Return `True` if timer is recording, `False` otherwise"""
        return self._timing_on

    @is_active.setter
    def is_active(self, active: bool) -> None:
        """Set to `True` to record timing information, `False` otherwise"""
        self._timing_on = active<|MERGE_RESOLUTION|>--- conflicted
+++ resolved
@@ -144,18 +144,13 @@
             return 0
         return max(len(value) for value in self._timings.values())
 
-<<<<<<< HEAD
     def print_timings(self, to_file: bool = False, to_stdout: bool = True) -> None:
+        """Print all timing information
+
+        :param to_file: flag indicating if timing should be written to the timing file
+        :param to_stdout: flag indicating if timing should be written to stdout"""
         if to_stdout:
             print(" ".join(self._timings.keys()))
-=======
-    def print_timings(self, to_file: bool = False) -> None:
-        """Print all timing information
-
-        :param to_file: flag indicating if timing should be written to stdout
-        or to the timing file"""
-        print(" ".join(self._timings.keys()))
->>>>>>> 0ebd5abf
         try:
             value_array = np.array(list(self._timings.values()), dtype=float)
         except Exception as e:

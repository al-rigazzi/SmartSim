# BSD 2-Clause License
#
# Copyright (c) 2021-2023, Hewlett Packard Enterprise
# All rights reserved.
#
# Redistribution and use in source and binary forms, with or without
# modification, are permitted provided that the following conditions are met:
#
# 1. Redistributions of source code must retain the above copyright notice, this
#    list of conditions and the following disclaimer.
#
# 2. Redistributions in binary form must reproduce the above copyright notice,
#    this list of conditions and the following disclaimer in the documentation
#    and/or other materials provided with the distribution.
#
# THIS SOFTWARE IS PROVIDED BY THE COPYRIGHT HOLDERS AND CONTRIBUTORS "AS IS"
# AND ANY EXPRESS OR IMPLIED WARRANTIES, INCLUDING, BUT NOT LIMITED TO, THE
# IMPLIED WARRANTIES OF MERCHANTABILITY AND FITNESS FOR A PARTICULAR PURPOSE ARE
# DISCLAIMED. IN NO EVENT SHALL THE COPYRIGHT HOLDER OR CONTRIBUTORS BE LIABLE
# FOR ANY DIRECT, INDIRECT, INCIDENTAL, SPECIAL, EXEMPLARY, OR CONSEQUENTIAL
# DAMAGES (INCLUDING, BUT NOT LIMITED TO, PROCUREMENT OF SUBSTITUTE GOODS OR
# SERVICES; LOSS OF USE, DATA, OR PROFITS; OR BUSINESS INTERRUPTION) HOWEVER
# CAUSED AND ON ANY THEORY OF LIABILITY, WHETHER IN CONTRACT, STRICT LIABILITY,
# OR TORT (INCLUDING NEGLIGENCE OR OTHERWISE) ARISING IN ANY WAY OUT OF THE USE
# OF THIS SOFTWARE, EVEN IF ADVISED OF THE POSSIBILITY OF SUCH DAMAGE.

import typing as t

from pydantic import BaseModel, Field, PositiveInt

import smartsim._core.schemas.utils as _utils

# Black and Pylint disagree about where to put the `...`
# pylint: disable=multiple-statements

request_registry = _utils.SchemaRegistry["DragonRequest"]()


class DragonRequest(BaseModel): ...


class DragonRunRequestView(DragonRequest):
    exe: t.Annotated[str, Field(min_length=1)]
    exe_args: t.List[t.Annotated[str, Field(min_length=1)]] = []
    path: t.Annotated[str, Field(min_length=1)]
    nodes: PositiveInt = 1
    tasks: PositiveInt = 1
    tasks_per_node: PositiveInt = 1
<<<<<<< HEAD
    hostlist: t.Optional[t.List[NonEmptyStr]] = None
    output_file: t.Optional[NonEmptyStr] = None
    error_file: t.Optional[NonEmptyStr] = None
=======
    output_file: t.Optional[t.Annotated[str, Field(min_length=1)]] = None
    error_file: t.Optional[t.Annotated[str, Field(min_length=1)]] = None
>>>>>>> 42b756ec
    env: t.Dict[str, t.Optional[str]] = {}
    name: t.Optional[t.Annotated[str, Field(min_length=1)]] = None
    pmi_enabled: bool = True


@request_registry.register("run")
class DragonRunRequest(DragonRunRequestView):
    current_env: t.Dict[str, t.Optional[str]] = {}

    def __str__(self) -> str:
        return str(DragonRunRequestView.parse_obj(self.dict(exclude={"current_env"})))


@request_registry.register("update_status")
class DragonUpdateStatusRequest(DragonRequest):
    step_ids: t.List[t.Annotated[str, Field(min_length=1)]]


@request_registry.register("stop")
class DragonStopRequest(DragonRequest):
    step_id: t.Annotated[str, Field(min_length=1)]


@request_registry.register("handshake")
class DragonHandshakeRequest(DragonRequest): ...


@request_registry.register("bootstrap")
class DragonBootstrapRequest(DragonRequest):
    address: t.Annotated[str, Field(min_length=1)]


@request_registry.register("shutdown")
class DragonShutdownRequest(DragonRequest): ...<|MERGE_RESOLUTION|>--- conflicted
+++ resolved
@@ -46,14 +46,9 @@
     nodes: PositiveInt = 1
     tasks: PositiveInt = 1
     tasks_per_node: PositiveInt = 1
-<<<<<<< HEAD
-    hostlist: t.Optional[t.List[NonEmptyStr]] = None
-    output_file: t.Optional[NonEmptyStr] = None
-    error_file: t.Optional[NonEmptyStr] = None
-=======
+    hostlist: t.Optional[t.Annotated[str, Field(min_length=1)]] = None
     output_file: t.Optional[t.Annotated[str, Field(min_length=1)]] = None
     error_file: t.Optional[t.Annotated[str, Field(min_length=1)]] = None
->>>>>>> 42b756ec
     env: t.Dict[str, t.Optional[str]] = {}
     name: t.Optional[t.Annotated[str, Field(min_length=1)]] = None
     pmi_enabled: bool = True

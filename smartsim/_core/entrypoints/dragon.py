--- conflicted
+++ resolved
@@ -38,17 +38,11 @@
 
 from smartsim._core.launcher.dragon import dragonSockets
 from smartsim._core.launcher.dragon.dragonBackend import DragonBackend
-<<<<<<< HEAD
-from smartsim._core.schemas import DragonBootstrapRequest, DragonBootstrapResponse
-from smartsim._core.schemas.dragonRequests import request_serializer
-from smartsim._core.schemas.dragonResponses import response_serializer
-=======
 from smartsim._core.schemas import (
     DragonBootstrapRequest,
     DragonBootstrapResponse,
     DragonShutdownResponse,
 )
->>>>>>> 97292df7
 from smartsim._core.utils.network import get_best_interface_and_address
 from smartsim.log import get_logger
 
@@ -111,25 +105,25 @@
     zmq_context.setsockopt(zmq.RCVTIMEO, value=1000)
     dragon_head_socket = zmq_context.socket(zmq.REP)
     dragon_head_socket.bind(dragon_head_address)
-<<<<<<< HEAD
     dragon_backend = DragonBackend(pid=dragon_pid)
+
+    server = dragonSockets.as_server(dragon_head_socket)
 
     print(f"Listening to {dragon_head_address}")
     while not (dragon_backend.should_shutdown or SHUTDOWN_INITIATED):
         try:
-            req: str = str(dragon_head_socket.recv_json())
+            req = server.recv()
             print_req(req)
         except zmq.Again:
             dragon_backend.print_status()
             dragon_backend.update()
             continue
 
-        resp = dragon_backend.process_request(
-            request_serializer.deserialize_from_json(req)
-        )
-        print(resp)
+        resp = dragon_backend.process_request(req)
+
+        print(f"Sending response {resp}", flush=True)
         try:
-            dragon_head_socket.send_json(response_serializer.serialize_to_json(resp))
+            server.send(resp)
         except zmq.Again:
             logger.error("Could not send response back to launcher.")
         finally:
@@ -146,25 +140,6 @@
     if_config = get_best_interface_and_address()
     interface = if_config.interface
     address = if_config.address
-=======
-    dragon_backend = DragonBackend()
-
-    server = dragonSockets.as_server(dragon_head_socket)
-
-    while not SHUTDOWN_INITIATED:
-        print(f"Listening to {dragon_head_address}")
-        req = server.recv()
-        print(f"Received request: {req}")
-        resp = dragon_backend.process_request(req)
-        print(f"Sending response {resp}", flush=True)
-        server.send(resp)
-        if isinstance(resp, DragonShutdownResponse):
-            SHUTDOWN_INITIATED = True
-
-
-def main(args: argparse.Namespace) -> int:
-    interface, address = get_best_interface_and_address()
->>>>>>> 97292df7
     if not interface:
         raise ValueError("Net interface could not be determined")
     dragon_head_address = f"tcp://{address}"

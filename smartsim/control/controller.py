# BSD 2-Clause License
#
# Copyright (c) 2021, Hewlett Packard Enterprise
# All rights reserved.
#
# Redistribution and use in source and binary forms, with or without
# modification, are permitted provided that the following conditions are met:
#
# 1. Redistributions of source code must retain the above copyright notice, this
#    list of conditions and the following disclaimer.
#
# 2. Redistributions in binary form must reproduce the above copyright notice,
#    this list of conditions and the following disclaimer in the documentation
#    and/or other materials provided with the distribution.
#
# THIS SOFTWARE IS PROVIDED BY THE COPYRIGHT HOLDERS AND CONTRIBUTORS "AS IS"
# AND ANY EXPRESS OR IMPLIED WARRANTIES, INCLUDING, BUT NOT LIMITED TO, THE
# IMPLIED WARRANTIES OF MERCHANTABILITY AND FITNESS FOR A PARTICULAR PURPOSE ARE
# DISCLAIMED. IN NO EVENT SHALL THE COPYRIGHT HOLDER OR CONTRIBUTORS BE LIABLE
# FOR ANY DIRECT, INDIRECT, INCIDENTAL, SPECIAL, EXEMPLARY, OR CONSEQUENTIAL
# DAMAGES (INCLUDING, BUT NOT LIMITED TO, PROCUREMENT OF SUBSTITUTE GOODS OR
# SERVICES; LOSS OF USE, DATA, OR PROFITS; OR BUSINESS INTERRUPTION) HOWEVER
# CAUSED AND ON ANY THEORY OF LIABILITY, WHETHER IN CONTRACT, STRICT LIABILITY,
# OR TORT (INCLUDING NEGLIGENCE OR OTHERWISE) ARISING IN ANY WAY OUT OF THE USE
# OF THIS SOFTWARE, EVEN IF ADVISED OF THE POSSIBILITY OF SUCH DAMAGE.

import os.path as osp
import pickle
import threading
import time

from ..config import CONFIG
from ..constants import STATUS_RUNNING, TERMINAL_STATUSES
from ..database import Orchestrator
from ..ray import RayCluster
from ..entity import DBNode, EntityList, SmartSimEntity
from ..error import LauncherError, SmartSimError, SSConfigError, SSUnsupportedError
from ..launcher import CobaltLauncher, LocalLauncher, PBSLauncher, SlurmLauncher
from ..launcher import slurm
from ..utils import get_logger
from .jobmanager import JobManager
from .manifest import Manifest

logger = get_logger(__name__)

# job manager lock
JM_LOCK = threading.RLock()


class Controller:
    """The controller module provides an interface between the
    smartsim entities created in the experiment and the
    underlying workload manager or run framework.
    """

    def __init__(self, launcher="local"):
        """Initialize a Controller

        :param launcher: the type of launcher being used
        :type launcher: str
        """
        self._jobs = JobManager(JM_LOCK)
        self.init_launcher(launcher)

    def start(self, manifest, block=True):
        """Start the passed SmartSim entities

        This function should not be called directly, but rather
        through the experiment interface.

        The controller will start the job-manager thread upon
        execution of all jobs.
        """
<<<<<<< HEAD
        entities, entity_lists, orchestrator, ray_clusters = separate_entities(args)
        self._sanity_check_launch(orchestrator, entity_lists)

        self._launch(entities, entity_lists, orchestrator, ray_clusters)
=======
        self._sanity_check_launch(manifest)
        self._launch(manifest)
>>>>>>> f30a68ce

        # start the job manager thread if not already started
        if not self._jobs.actively_monitoring:
            self._jobs.start()

        # block until all non-database jobs are complete
        if block:
            self.poll(5, True)

    @property
    def orchestrator_active(self):
        JM_LOCK.acquire()
        try:
            if len(self._jobs.db_jobs) > 0:
                return True
            return False
        finally:
            JM_LOCK.release()

    def poll(self, interval, verbose):
        """Poll running jobs and receive logging output of job status

        :param interval: number of seconds to wait before polling again
        :type interval: int
        :param verbose: set verbosity
        :type verbose: bool
        """
        to_monitor = self._jobs.jobs
        while len(to_monitor) > 0:
            time.sleep(interval)

            # acquire lock to avoid "dictionary changed during iteration" error
            # without having to copy dictionary each time.
            if verbose:
                JM_LOCK.acquire()
                try:
                    for job in to_monitor.values():
                        logger.info(job)
                finally:
                    JM_LOCK.release()

    def finished(self, entity):
        """Return a boolean indicating wether a job has finished or not

        :param entity: object launched by SmartSim.
        :type entity: Model | Ensemble
        :returns: bool
        """
        try:
            if isinstance(entity, Orchestrator):
                raise TypeError("Finished() does not support Orchestrator instances")
            if isinstance(entity, EntityList):
                return all([self.finished(ent) for ent in entity.entities])
            if not isinstance(entity, SmartSimEntity):
                raise TypeError(
                    f"Argument was of type {type(entity)} not Model or Ensemble"
                )

            return self._jobs.is_finished(entity)
        except KeyError:
            raise SmartSimError(
                f"Entity by the name of {entity.name} has not been launched by this Controller"
            ) from None

    def stop_entity(self, entity):
        """Stop an instance of an entity

        This function will also update the status of the job in
        the jobmanager so that the job appears as "cancelled".

        :param entity: entity to be stopped
        :type entity: SmartSimEntity
        """
        JM_LOCK.acquire()
        try:
            job = self._jobs[entity.name]
            if job.status not in TERMINAL_STATUSES:
                logger.info(
                    " ".join(
                        ("Stopping model", entity.name, "with job name", str(job.name))
                    )
                )
                status = self._launcher.stop(job.name)

                job.set_status(
                    status.status,
                    status.launcher_status,
                    status.returncode,
                    error=status.error,
                    output=status.output,
                )
                self._jobs.move_to_completed(job)
        finally:
            JM_LOCK.release()

    def stop_entity_list(self, entity_list):
        """Stop an instance of an entity list

        :param entity_list: entity list to be stopped
        :type entity_list: EntityList
        """
        if entity_list.batch:
            self.stop_entity(entity_list)
        else:
            for entity in entity_list.entities:
                self.stop_entity(entity)

    def get_entity_status(self, entity):
        """Get the status of an entity

        :param entity: entity to get status of
        :type entity: SmartSimEntity
        :raises TypeError: if not SmartSimEntity
        :return: status of entity
        :rtype: str
        """
        if not isinstance(entity, (SmartSimEntity, EntityList)):
            raise TypeError(
                f"Argument must be of type SmartSimEntity or EntityList, not {type(entity)}"
            )
        return self._jobs.get_status(entity)

    def get_entity_list_status(self, entity_list):
        """Get the statuses of an entity list

        :param entity_list: entity list containing entities to
                            get statuses of
        :type entity_list: EntityList
        :raises TypeError: if not EntityList
        :return: list of str statuses
        :rtype: list
        """
        if not isinstance(entity_list, EntityList):
            raise TypeError(f"Argument was of type {type(entity_list)} not EntityList")
        if entity_list.batch:
            return [self.get_entity_status(entity_list)]
        statuses = []
        for entity in entity_list.entities:
            statuses.append(self.get_entity_status(entity))
        return statuses

    def init_launcher(self, launcher):
        """Initialize the controller with a specific type of launcher.

        SmartSim currently supports slurm, pbs(pro), and local launching

        Since the JobManager and the controller share a launcher
        instance, set the JobManager launcher if we create a new
        launcher instance here.

        :param launcher: which launcher to initialize
        :type launcher: str
        :raises SSUnsupportedError: if a string is passed that is not
                                    a supported launcher
        :raises SSConfigError: if no launcher argument is provided.
        """
        if launcher is not None:
            launcher = launcher.lower()
            # Init Slurm Launcher
            if launcher == "slurm":
                self._launcher = SlurmLauncher()
                self._jobs.set_launcher(self._launcher)
            # Run all ensembles locally
            elif launcher == "local":
                self._launcher = LocalLauncher()
                self._jobs.set_launcher(self._launcher)
            # Init PBSPro launcher
            elif launcher == "pbs":
                self._launcher = PBSLauncher()
                self._jobs.set_launcher(self._launcher)
            elif launcher == "cobalt":
                self._launcher = CobaltLauncher()
                self._jobs.set_launcher(self._launcher)
            else:
                raise SSUnsupportedError("Launcher type not supported: " + launcher)
        else:
            raise SSConfigError("Must provide a 'launcher' argument")

<<<<<<< HEAD
    def _launch(self, entities, entity_lists, orchestrator, ray_clusters):
=======
    def _launch(self, manifest):
>>>>>>> f30a68ce
        """Main launching function of the controller

        Orchestrators are always launched first so that the
        address of the database can be given to following entities

<<<<<<< HEAD
        :param entities: entities to launch
        :type entities: SmartSimEntity
        :param entity_lists: entity lists to launch
        :type entity_lists: EntityList
        :param orchestrator: orchestrator to launch
        :type orchestrator: Orchestrator
        :param ray_clusters: Ray clusters to launch
        :type ray_clusters: RayCluster
=======
        :param manifest: Manifest of deploayables to launch
        :type manifest: Manifest
>>>>>>> f30a68ce
        """
        orchestrator = manifest.db
        if orchestrator:
            if self.orchestrator_active:
                msg = "Attempted to launch a second Orchestrator instance. "
                msg += "Only 1 Orchestrator can be active at a time"
                raise SmartSimError(msg)
            self._launch_orchestrator(orchestrator)
            
        if ray_clusters:
            for rc in ray_clusters:
                self._launch_ray_cluster(rc)
            
        # create all steps prior to launch
        steps = []

        for elist in manifest.ensembles:
            if elist.batch:
                batch_step = self._create_batch_job_step(elist)
                steps.append((batch_step, elist))
            else:
                # if ensemble is to be run as seperate job steps, aka not in a batch
                job_steps = [(self._create_job_step(e), e) for e in elist.entities]
                steps.extend(job_steps)

        # models themselves cannot be batch steps
        job_steps = [(self._create_job_step(e), e) for e in manifest.models]
        steps.extend(job_steps)

        # launch steps
        for job_step in steps:
            self._launch_step(*job_step)

    def _launch_orchestrator(self, orchestrator):
        """Launch an Orchestrator instance

        This function will launch the Orchestrator instance and
        if on WLM, find the nodes where it was launched and
        set them in the JobManager

        :param orchestrator: orchestrator to launch
        :type orchestrator: Orchestrator
        """
        orchestrator.remove_stale_files()

        # if the orchestrator was launched as a batch workload
        if orchestrator.batch:
            orc_batch_step = self._create_batch_job_step(orchestrator)
            self._launch_step(orc_batch_step, orchestrator)
            self._orchestrator_launch_wait(orchestrator)
            try:
                nodelist = self._launcher.get_step_nodes([orc_batch_step.name])
                orchestrator._hosts = nodelist[0]

            # catch if it fails or launcher doesn't support it
            except LauncherError:
                logger.debug("WLM node aquisition failed, moving to RedisIP fallback")
            except SSUnsupportedError:
                logger.debug(
                    "WLM node aquisition unsupported, moving to RedisIP fallback"
                )

        # if orchestrator was run on existing allocation, locally, or in allocation
        else:
            db_steps = [(self._create_job_step(db), db) for db in orchestrator]
            for db_step in db_steps:
                self._launch_step(*db_step)

            # wait for orchestrator to spin up
            self._orchestrator_launch_wait(orchestrator)
            try:
                db_step_names = [db_step[0].name for db_step in db_steps]
                nodes = self._launcher.get_step_nodes(db_step_names)
                for db, node in zip(orchestrator, nodes):
                    db._host = node[0]

            # catch if it fails or launcher doesn't support it
            except LauncherError:
                logger.debug("WLM node acquisition failed, moving to RedisIP fallback")
            except SSUnsupportedError:
                logger.debug(
                    "WLM node acquisition unsupported, moving to RedisIP fallback"
                )

        # set the jobs in the job manager to provide SSDB variable to entities
        # if _host isnt set within each
        self._jobs.set_db_hosts(orchestrator)

        # create the database cluster
        if len(orchestrator) > 2:
            orchestrator.create_cluster()
        self._save_orchestrator(orchestrator)
        logger.debug(f"Orchestrator launched on nodes: {orchestrator.hosts}")

    def _launch_ray_cluster(self, ray_cluster):
        """Launch a Ray Cluster instance

        This function will launch the Ray Cluster instance and
        if on WLM, find the nodes where it was launched and
        set them in the JobManager

        :param orchestrator: ray cluster to launch
        :type orchestrator: RayCluster
        """
        # if the Ray cluster was launched as a batch workload
        if ray_cluster.batch:   
            head_batch_step = self._create_batch_job_step(ray_cluster.head_model)
            self._launch_step(head_batch_step, ray_cluster.head_model)
            ray_cluster._get_ray_head_node_address()
            try:
                nodelist = self._launcher.get_step_nodes([head_batch_step.name])
                ray_cluster._hosts = nodelist[0]
                
            # catch if it fails or launcher doesn't support it
            except LauncherError:
                logger.debug("WLM Ray head node aquisition failed")
            except SSUnsupportedError:
                logger.debug("WLM Ray head node acquisition unsupported")
                
            if ray_cluster.worker_model:
                ray_cluster._update_worker_model()
                worker_batch_step = self._create_batch_job_step(ray_cluster.worker_model)
                self._launch_step(worker_batch_step, ray_cluster.worker_model)
                try:
                    nodelist = self._launcher.get_step_nodes([worker_batch_step.name])
                    ray_cluster._hosts.extend(nodelist[0])
                    # catch if it fails or launcher doesn't support it
                except LauncherError:
                    logger.debug("WLM Ray worker node aquisition failed")
                except SSUnsupportedError:
                    logger.debug("WLM Ray worker node acquisition unsupported")
        else:
            head_step = self._create_job_step(ray_cluster.head_model)
            self._launch_step(head_step, ray_cluster.head_model)
            ray_cluster._get_ray_head_node_address()
            if isinstance(self._launcher, SlurmLauncher):
                try:
                    nodelist = self._launcher.get_step_nodes([head_step.name])
                    ray_cluster._hosts = nodelist[0]
                    ray_cluster.head_model._hosts = nodelist[0]
                
                # catch if it fails or launcher doesn't support it
                except LauncherError:
                    logger.debug("WLM Ray head node aquisition failed")
                except SSUnsupportedError:
                    logger.debug("WLM Ray head node acquisition unsupported")
            
            if ray_cluster.worker_model:
                ray_cluster._update_worker_model()
                # Don't launch on head host
                if isinstance(self._launcher, SlurmLauncher):
                    ray_cluster.worker_model.run_settings.set_excludelist(ray_cluster.head_model._hosts)
                worker_step = self._create_job_step(ray_cluster.worker_model)
                self._launch_step(worker_step, ray_cluster.worker_model)
                
                if isinstance(self._launcher, SlurmLauncher):
                    try:
                        nodelist = self._launcher.get_step_nodes([worker_step.name])
                        ray_cluster._hosts.extend(nodelist[0])

                    # catch if it fails or launcher doesn't support it
                    except LauncherError:
                        logger.debug("WLM Ray worker node aquisition failed")
                    except SSUnsupportedError:
                        logger.debug(
                            "WLM Ray worker node acquisition unsupported"
                        ) 
        
        if ray_cluster._hosts:
            logger.info(f"Ray cluster launched on nodes: {ray_cluster._hosts}")
        else:
            logger.info("Ray cluster launched.")
        
    def _launch_step(self, job_step, entity):
        """Use the launcher to launch a job stop

        :param job_step: a job step instance
        :type job_step: Step
        :param entity: entity instance
        :type entity: SmartSimEntity
        :raises SmartSimError: if launch fails
        """

        try:
            job_id = self._launcher.run(job_step)
        except LauncherError as e:
            msg = f"An error occurred when launching {entity.name} \n"
            msg += "Check error and output files for details.\n"
            msg += f"{entity}"
            logger.error(msg)
            raise SmartSimError(f"Job step {entity.name} failed to launch") from e

        if self._jobs.query_restart(entity.name):
            logger.debug(f"Restarting {entity.name}")
            self._jobs.restart_job(job_step.name, job_id, entity.name)
        else:
            logger.debug(f"Launching {entity.name}")
            self._jobs.add_job(job_step.name, job_id, entity)

    def _create_batch_job_step(self, entity):
        """Use launcher to create batch job step

        :param entity_list: Entity to launch as batch
        :type entity_list: Entity
        :return: job step instance
        :rtype: Step
        """
        batch_step = self._launcher.create_step(
            entity.name, entity.path, entity.batch_settings
        )
        if isinstance(entity, EntityList):
            for e in entity.entities:
                # tells step creation not to look for an allocation
                e.run_settings.in_batch = True
                step = self._create_job_step(e)
                batch_step.add_to_batch(step)
        else:
            entity.run_settings.in_batch = True
            step = self._create_job_step(entity)
            batch_step.add_to_batch(step)
        
        return batch_step

    def _create_job_step(self, entity):
        """Create job steps for all entities with the launcher

        :param entities: list of all entities to create steps for
        :type entities: list of SmartSimEntities
        :return: list of tuples of (launcher_step, entity)
        :rtype: list of tuples
        """
        # get SSDB, SSIN, SSOUT and add to entity run settings
        if not isinstance(entity, DBNode):
            self._prep_entity_client_env(entity)

        step = self._launcher.create_step(entity.name, entity.path, entity.run_settings)
        return step

    def _prep_entity_client_env(self, entity):
        """Retrieve all connections registered to this entity

        :param entity: The entity to retrieve connections from
        :type entity:  SmartSimEntity
        :returns: Dictionary whose keys are environment variables to be set
        :rtype: dict
        """
        client_env = {}
        addresses = self._jobs.get_db_host_addresses()
        if addresses:
            client_env["SSDB"] = ",".join(addresses)
            if entity.incoming_entities:
                client_env["SSKEYIN"] = ",".join(
                    [in_entity.name for in_entity in entity.incoming_entities]
                )
            if entity.query_key_prefixing():
                client_env["SSKEYOUT"] = entity.name
        entity.run_settings.update_env(client_env)

    def _sanity_check_launch(self, manifest):
        """Check the orchestrator settings

        Sanity check the orchestrator settings in case the
        user tries to do something silly. This function will
        serve as the location of many such sanity checks to come.

        :param manifest: Manifest with deployables to be launched
        :type manifest: Manifest
        :raises SSConfigError: If local launcher is being used to
                               launch a database cluster
        """
        orchestrator = manifest.db
        if isinstance(self._launcher, LocalLauncher) and orchestrator:
            if len(orchestrator) > 1:
                raise SSConfigError(
                    "Local launcher does not support launching multiple databases"
                )
        # check for empty ensembles
        entity_lists = manifest.ensembles
        for elist in entity_lists:
            if len(elist) < 1:
                raise SSConfigError("User attempted to run an empty ensemble")

    def _save_orchestrator(self, orchestrator):
        """Save the orchestrator object via pickle

        This function saves the orchestrator information to a pickle
        file that can be imported by subsequent experiments to reconnect
        to the orchestrator.

        :param orchestrator: Orchestrator configuration to be saved
        :type orchestrator: Orchestrator
        """

        dat_file = "/".join((orchestrator.path, "smartsim_db.dat"))
        db_jobs = self._jobs.db_jobs
        orc_data = {"db": orchestrator, "db_jobs": db_jobs}
        steps = []
        for db_job in db_jobs.values():
            steps.append(self._launcher.step_mapping[db_job.name])
        orc_data["steps"] = steps
        with open(dat_file, "wb") as pickle_file:
            pickle.dump(orc_data, pickle_file)

    def _orchestrator_launch_wait(self, orchestrator):
        """Wait for the orchestrator instances to run

        In the case where the orchestrator is launched as a batch
        through a WLM, we wait for the orchestrator to exit the
        queue before proceeding so new launched entities can
        be launched with SSDB address

        :param orchestrator: orchestrator instance
        :type orchestrator: Orchestrator
        :raises SmartSimError: if launch fails or manually stopped by user
        """
        if orchestrator.batch:
            logger.info("Orchestrator launched as a batch")
            logger.info("While queued, SmartSim will wait for Orchestrator to run")
            logger.info("CTRL+C interrupt to abort and cancel launch")

        ready = False
        while not ready:
            try:
                time.sleep(CONFIG.jm_interval)
                # manually trigger job update if JM not running
                if not self._jobs.actively_monitoring:
                    self._jobs.check_jobs()

                # _jobs.get_status aquires JM lock for main thread, no need for locking
                statuses = self.get_entity_list_status(orchestrator)
                if all([stat == STATUS_RUNNING for stat in statuses]):
                    ready = True
                    # TODO remove in favor of by node status check
                    time.sleep(CONFIG.jm_interval)
                elif any([stat in TERMINAL_STATUSES for stat in statuses]):
                    self.stop_entity_list(orchestrator)
                    msg = "Orchestrator failed during startup"
                    msg += f" See {orchestrator.path} for details"
                    raise SmartSimError(msg)
                else:
                    logger.debug("Waiting for orchestrator instances to spin up...")
            except KeyboardInterrupt as e:
                logger.info("Orchestrator launch cancelled - requesting to stop")
                self.stop_entity_list(orchestrator)
                raise SmartSimError("Orchestrator launch manually stopped") from e
                # TODO stop all running jobs here?

    def reload_saved_db(self, checkpoint_file):
        JM_LOCK.acquire()
        try:
            if self.orchestrator_active:
                raise SmartSimError("Orchestrator exists and is active")

            if not osp.exists(checkpoint_file):
                raise FileNotFoundError(
                    f"The SmartSim database config file {checkpoint_file} cannot be found."
                )

            try:
                with open(checkpoint_file, "rb") as pickle_file:
                    db_config = pickle.load(pickle_file)
            except (OSError, IOError) as e:
                msg = "Database checkpoint corrupted"
                raise SmartSimError(msg) from e

            err_message = (
                "The SmartSim database checkpoint is incomplete or corrupted. "
            )
            if not "db" in db_config:
                raise SmartSimError(
                    err_message + "Could not find the orchestrator object."
                )

            if not "db_jobs" in db_config:
                raise SmartSimError(
                    err_message + "Could not find database job objects."
                )

            if not "steps" in db_config:
                raise SmartSimError(
                    err_message + "Could not find database job objects."
                )
            orc = db_config["db"]

            # TODO check that each db_object is running

            job_steps = zip(db_config["db_jobs"].values(), db_config["steps"])
            try:
                for db_job, step in job_steps:
                    self._jobs.db_jobs[db_job.ename] = db_job
                    self._launcher.step_mapping[db_job.name] = step
                    if step.task_id:
                        self._launcher.task_manager.add_existing(int(step.task_id))
            except LauncherError as e:
                raise SmartSimError("Failed to reconnect orchestrator") from e

            # start job manager if not already started
            if not self._jobs.actively_monitoring:
                self._jobs.start()

            return orc
        finally:
            JM_LOCK.release()<|MERGE_RESOLUTION|>--- conflicted
+++ resolved
@@ -71,15 +71,8 @@
         The controller will start the job-manager thread upon
         execution of all jobs.
         """
-<<<<<<< HEAD
-        entities, entity_lists, orchestrator, ray_clusters = separate_entities(args)
-        self._sanity_check_launch(orchestrator, entity_lists)
-
-        self._launch(entities, entity_lists, orchestrator, ray_clusters)
-=======
         self._sanity_check_launch(manifest)
         self._launch(manifest)
->>>>>>> f30a68ce
 
         # start the job manager thread if not already started
         if not self._jobs.actively_monitoring:
@@ -258,29 +251,14 @@
         else:
             raise SSConfigError("Must provide a 'launcher' argument")
 
-<<<<<<< HEAD
-    def _launch(self, entities, entity_lists, orchestrator, ray_clusters):
-=======
     def _launch(self, manifest):
->>>>>>> f30a68ce
         """Main launching function of the controller
 
         Orchestrators are always launched first so that the
         address of the database can be given to following entities
 
-<<<<<<< HEAD
-        :param entities: entities to launch
-        :type entities: SmartSimEntity
-        :param entity_lists: entity lists to launch
-        :type entity_lists: EntityList
-        :param orchestrator: orchestrator to launch
-        :type orchestrator: Orchestrator
-        :param ray_clusters: Ray clusters to launch
-        :type ray_clusters: RayCluster
-=======
         :param manifest: Manifest of deploayables to launch
         :type manifest: Manifest
->>>>>>> f30a68ce
         """
         orchestrator = manifest.db
         if orchestrator:
@@ -290,9 +268,9 @@
                 raise SmartSimError(msg)
             self._launch_orchestrator(orchestrator)
             
-        if ray_clusters:
-            for rc in ray_clusters:
-                self._launch_ray_cluster(rc)
+
+        for rc in manifest.ray_clusters:
+            self._launch_ray_cluster(rc)
             
         # create all steps prior to launch
         steps = []

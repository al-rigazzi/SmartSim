--- conflicted
+++ resolved
@@ -268,15 +268,9 @@
                 raise SmartSimError(msg)
             self._launch_orchestrator(orchestrator)
             
-<<<<<<< HEAD
 
         for rc in manifest.ray_clusters:
             self._launch_ray_cluster(rc)
-=======
-        if ray_clusters:
-            for rc in ray_clusters:
-                self._launch_ray_cluster(rc)
->>>>>>> 2a8088fb
             
         # create all steps prior to launch
         steps = []
@@ -400,19 +394,6 @@
             head_step = self._create_job_step(ray_cluster.head_model)
             self._launch_step(head_step, ray_cluster.head_model)
             ray_cluster._get_ray_head_node_address()
-<<<<<<< HEAD
-            if isinstance(self._launcher, SlurmLauncher):
-                try:
-                    nodelist = self._launcher.get_step_nodes([head_step.name])
-                    ray_cluster._hosts = nodelist[0]
-                    ray_cluster.head_model._hosts = nodelist[0]
-                
-                # catch if it fails or launcher doesn't support it
-                except LauncherError:
-                    logger.debug("WLM Ray head node aquisition failed")
-                except SSUnsupportedError:
-                    logger.debug("WLM Ray head node acquisition unsupported")
-=======
             try:
                 nodelist = self._launcher.get_step_nodes([head_step.name])
                 ray_cluster._hosts = nodelist[0]
@@ -423,30 +404,11 @@
                 logger.debug("WLM Ray head node aquisition failed")
             except SSUnsupportedError:
                 logger.debug("WLM Ray head node acquisition unsupported")
->>>>>>> 2a8088fb
             
             if ray_cluster.worker_model:
                 ray_cluster._update_worker_model()
                 # Don't launch on head host
                 if isinstance(self._launcher, SlurmLauncher):
-<<<<<<< HEAD
-                    ray_cluster.worker_model.run_settings.set_excludelist(ray_cluster.head_model._hosts)
-                worker_step = self._create_job_step(ray_cluster.worker_model)
-                self._launch_step(worker_step, ray_cluster.worker_model)
-                
-                if isinstance(self._launcher, SlurmLauncher):
-                    try:
-                        nodelist = self._launcher.get_step_nodes([worker_step.name])
-                        ray_cluster._hosts.extend(nodelist[0])
-
-                    # catch if it fails or launcher doesn't support it
-                    except LauncherError:
-                        logger.debug("WLM Ray worker node aquisition failed")
-                    except SSUnsupportedError:
-                        logger.debug(
-                            "WLM Ray worker node acquisition unsupported"
-                        ) 
-=======
                     ray_cluster.worker_model.run_settings.set_excluded_hosts(ray_cluster.head_model._hosts)
                 worker_step = self._create_job_step(ray_cluster.worker_model)
                 self._launch_step(worker_step, ray_cluster.worker_model)
@@ -462,7 +424,6 @@
                     logger.debug(
                         "WLM Ray worker node acquisition unsupported"
                     ) 
->>>>>>> 2a8088fb
         
         if ray_cluster._hosts:
             logger.info(f"Ray cluster launched on nodes: {ray_cluster._hosts}")
@@ -507,17 +468,10 @@
             entity.name, entity.path, entity.batch_settings
         )
         if isinstance(entity, EntityList):
-<<<<<<< HEAD
-            for e in entity.entities:
-                # tells step creation not to look for an allocation
-                e.run_settings.in_batch = True
-                step = self._create_job_step(e)
-=======
             for _entity in entity:
                 # tells step creation not to look for an allocation
                 _entity.run_settings.in_batch = True
                 step = self._create_job_step(_entity)
->>>>>>> 2a8088fb
                 batch_step.add_to_batch(step)
         else:
             entity.run_settings.in_batch = True

# BSD 2-Clause License
#
# Copyright (c) 2021, Hewlett Packard Enterprise
# All rights reserved.
#
# Redistribution and use in source and binary forms, with or without
# modification, are permitted provided that the following conditions are met:
#
# 1. Redistributions of source code must retain the above copyright notice, this
#    list of conditions and the following disclaimer.
#
# 2. Redistributions in binary form must reproduce the above copyright notice,
#    this list of conditions and the following disclaimer in the documentation
#    and/or other materials provided with the distribution.
#
# THIS SOFTWARE IS PROVIDED BY THE COPYRIGHT HOLDERS AND CONTRIBUTORS "AS IS"
# AND ANY EXPRESS OR IMPLIED WARRANTIES, INCLUDING, BUT NOT LIMITED TO, THE
# IMPLIED WARRANTIES OF MERCHANTABILITY AND FITNESS FOR A PARTICULAR PURPOSE ARE
# DISCLAIMED. IN NO EVENT SHALL THE COPYRIGHT HOLDER OR CONTRIBUTORS BE LIABLE
# FOR ANY DIRECT, INDIRECT, INCIDENTAL, SPECIAL, EXEMPLARY, OR CONSEQUENTIAL
# DAMAGES (INCLUDING, BUT NOT LIMITED TO, PROCUREMENT OF SUBSTITUTE GOODS OR
# SERVICES; LOSS OF USE, DATA, OR PROFITS; OR BUSINESS INTERRUPTION) HOWEVER
# CAUSED AND ON ANY THEORY OF LIABILITY, WHETHER IN CONTRACT, STRICT LIABILITY,
# OR TORT (INCLUDING NEGLIGENCE OR OTHERWISE) ARISING IN ANY WAY OUT OF THE USE
# OF THIS SOFTWARE, EVEN IF ADVISED OF THE POSSIBILITY OF SUCH DAMAGE.

import os

from .settings import BatchSettings, RunSettings


class SrunSettings(RunSettings):
    def __init__(self, exe, exe_args=None, run_args=None, env_vars=None, alloc=None, block_in_batch=False, expand_exe=True):
        """Initialize run parameters for a slurm job with ``srun``

        ``SrunSettings`` should only be used on Slurm based systems.

        If an allocation is specified, the instance receiving these run
        parameters will launch on that allocation.

        :param exe: executable
        :type exe: str
        :param exe_args: executable arguments
        :type exe_args: list[str] | str, optional
        :param run_args: srun arguments without dashes
        :type run_args: dict[str, str | None], optional
        :param env_vars: environment variables for job
        :type env_vars: dict[str, str], optional
        :param alloc: allocation ID if running on existing alloc
        :type alloc: str, optional
        :param block_in_batch: whether the execution of this call should block when executed
                               in a batch.
        :type block_in_batch: bool
        :param expand_exe: whether the executable path should be expanded. It is recommended
                           to always leave this value to True, unless really needed (e.g. 
                           when commands are not available on the launch node).
        :type expand_exe: bool
        """
        super().__init__(
            exe, exe_args, run_command="srun", run_args=run_args, env_vars=env_vars, block_in_batch=block_in_batch, expand_exe=expand_exe
        )
        self.alloc = alloc
        self.mpmd = False

    def set_nodes(self, num_nodes):
        """Set the number of nodes

        Effectively this is setting: ``srun --nodes <num_nodes>``

        :param num_nodes: number of nodes to run with
        :type num_nodes: int
        """
        self.run_args["nodes"] = int(num_nodes)

    def set_hostlist(self, host_list):
        """Specify the hostlist for this job

        :param host_list: hosts to launch on
        :type host_list: list[str]
        :raises TypeError:
        """
        if isinstance(host_list, str):
            host_list = [host_list.strip()]
        if not isinstance(host_list, list):
            raise TypeError("host_list argument must be a list of strings")
        if not all([isinstance(host, str) for host in host_list]):
            raise TypeError("host_list argument must be list of strings")
        self.run_args["nodelist"] = ",".join(host_list)
        
<<<<<<< HEAD
    def set_excludelist(self, host_list):
=======
    def set_excluded_hosts(self, host_list):
>>>>>>> 2a8088fb
        """Specify a list of hosts to exclude for launching this job

        :param host_list: hosts to exclude
        :type host_list: list[str]
        :raises TypeError:
        """
        if isinstance(host_list, str):
            host_list = [host_list.strip()]
        if not isinstance(host_list, list):
            raise TypeError("host_list argument must be a list of strings")
        if not all([isinstance(host, str) for host in host_list]):
            raise TypeError("host_list argument must be list of strings")
        self.run_args["exclude"] = ",".join(host_list)

    def set_cpus_per_task(self, num_cpus):
        """Set the number of cpus to use per task

        This sets ``--cpus-per-task``

        :param num_cpus: number of cpus to use per task
        :type num_cpus: int
        """
        self.run_args["cpus-per-task"] = int(num_cpus)

    def set_tasks(self, num_tasks):
        """Set the number of tasks for this job

        This sets ``--ntasks``

        :param num_tasks: number of tasks
        :type num_tasks: int
        """
        self.run_args["ntasks"] = int(num_tasks)

    def set_tasks_per_node(self, num_tpn):
        """Set the number of tasks for this job

        This sets ``--ntasks-per-node``

        :param num_tpn: number of tasks per node
        :type num_tpn: int
        """
        self.run_args["ntasks-per-node"] = int(num_tpn)

    def set_walltime(self, walltime):
        """Set the walltime of the job

        format = "HH:MM:SS"

        :param walltime: wall time
        :type walltime: str
        """
        # TODO check for errors here
        self.run_args["time"] = walltime

    def format_run_args(self):
        """return a list of slurm formatted run arguments

        :return: list slurm arguments for these settings
        :rtype: list[str]
        """
        # add additional slurm arguments based on key length
        opts = []
        for opt, value in self.run_args.items():
            short_arg = bool(len(str(opt)) == 1)
            prefix = "-" if short_arg else "--"
            if not value:
                opts += [prefix + opt]
            else:
                if short_arg:
                    opts += [prefix + opt, str(value)]
                else:
                    opts += ["=".join((prefix + opt, str(value)))]
        return opts

    def format_env_vars(self):
        """Build environment variable string for Slurm

        Slurm takes exports in comma seperated lists
        the list starts with all as to not disturb the rest of the environment
        for more information on this, see the slurm documentation for srun

        :returns: the formatted string of environment variables
        :rtype: str
        """
        # TODO make these overridable by user
        presets = ["PATH", "LD_LIBRARY_PATH", "PYTHONPATH"]

        def add_env_var(var, format_str):
            try:
                value = os.environ[var]
                format_str += "=".join((var, value)) + ","
                return format_str
            except KeyError:
                return format_str

        format_str = ""

        # add env var presets due to slurm weirdness
        for preset in presets:
            format_str = add_env_var(preset, format_str)

        # add user supplied variables
        for k, v in self.env_vars.items():
            format_str += "=".join((k, str(v))) + ","
        return format_str.rstrip(",")


class SbatchSettings(BatchSettings):
    def __init__(self, nodes=None, time="", account=None, batch_args=None):
        """Specify run parameters for a Slurm batch job

        Slurm `sbatch` arguments can be written into ``batch_args``
        as a dictionary. e.g. {'ntasks': 1}

        If the argument doesn't have a parameter, put `None`
        as the value. e.g. {'exclusive': None}

        Initialization values provided (nodes, time, account)
        will overwrite the same arguments in ``batch_args`` if present

        :param nodes: number of nodes
        :type nodes: int, optional
        :param time: walltime for job, e.g. "10:00:00" for 10 hours
        :type time: str, optional
        :param account: account for job
        :type account: str, optional
        :param batch_args: extra batch arguments
        :type batch_args: dict[str, str], optional
        :param preamble: list of instructions to be written in the sbatch
                         file before the `srun` (or equivalent) commands.
                         Typical usage is to load modules, set variables,
                         or activate virtual environments.
        :type preamble: list[str], optional
        """
        super().__init__("sbatch", batch_args=batch_args)
        if nodes:
            self.set_nodes(nodes)
        if time:
            self.set_walltime(time)
        if account:
            self.set_account(account)

    def set_walltime(self, walltime):
        """Set the walltime of the job

        format = "HH:MM:SS"

        :param walltime: wall time
        :type walltime: str
        """
        # TODO check for errors here
        self.batch_args["time"] = walltime

    def set_nodes(self, num_nodes):
        """Set the number of nodes for this batch job

        :param num_nodes: number of nodes
        :type num_nodes: int
        """
        self.batch_args["nodes"] = int(num_nodes)

    def set_account(self, acct):
        """Set the account for this batch job

        :param acct: account id
        :type acct: str
        """
        self.batch_args["account"] = acct

    def set_partition(self, partition):
        """Set the partition for the batch job

        :param partition: partition name
        :type partition: str
        """
        self.batch_args["partition"] = str(partition)

    def set_hostlist(self, host_list):
        """Specify the hostlist for this job

        :param host_list: hosts to launch on
        :type host_list: list[str]
        :raises TypeError:
        """
        if isinstance(host_list, str):
            host_list = [host_list.strip()]
        if not isinstance(host_list, list):
            raise TypeError("host_list argument must be a list of strings")
        if not all([isinstance(host, str) for host in host_list]):
            raise TypeError("host_list argument must be list of strings")
        self.batch_args["nodelist"] = ",".join(host_list)

    def format_batch_args(self):
        """Get the formatted batch arguments for a preview

        :return: batch arguments for Sbatch
        :rtype: list[str]
        """
        opts = []
        # TODO add restricted here
        for opt, value in self.batch_args.items():
            # attach "-" prefix if argument is 1 character otherwise "--"
            short_arg = bool(len(str(opt)) == 1)
            prefix = "-" if short_arg else "--"

            if not value:
                opts += [prefix + opt]
            else:
                if short_arg:
                    opts += [prefix + opt, str(value)]
                else:
                    opts += ["=".join((prefix + opt, str(value)))]
        return opts<|MERGE_RESOLUTION|>--- conflicted
+++ resolved
@@ -87,11 +87,7 @@
             raise TypeError("host_list argument must be list of strings")
         self.run_args["nodelist"] = ",".join(host_list)
         
-<<<<<<< HEAD
-    def set_excludelist(self, host_list):
-=======
     def set_excluded_hosts(self, host_list):
->>>>>>> 2a8088fb
         """Specify a list of hosts to exclude for launching this job
 
         :param host_list: hosts to exclude

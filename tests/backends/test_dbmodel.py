--- conflicted
+++ resolved
@@ -351,13 +351,9 @@
         if all([stat == status.STATUS_COMPLETED for stat in statuses]):
             completed = True
 
-<<<<<<< HEAD
-    assert completed
-=======
     if not completed:
         exp.stop(colo_model)
         assert False
->>>>>>> f0ed512a
 
 
 @pytest.mark.skipif(not should_run_pt, reason="Test needs PyTorch to run")

# BSD 2-Clause License
#
# Copyright (c) 2021-2024, Hewlett Packard Enterprise
# All rights reserved.
#
# Redistribution and use in source and binary forms, with or without
# modification, are permitted provided that the following conditions are met:
#
# 1. Redistributions of source code must retain the above copyright notice, this
#    list of conditions and the following disclaimer.
#
# 2. Redistributions in binary form must reproduce the above copyright notice,
#    this list of conditions and the following disclaimer in the documentation
#    and/or other materials provided with the distribution.
#
# THIS SOFTWARE IS PROVIDED BY THE COPYRIGHT HOLDERS AND CONTRIBUTORS "AS IS"
# AND ANY EXPRESS OR IMPLIED WARRANTIES, INCLUDING, BUT NOT LIMITED TO, THE
# IMPLIED WARRANTIES OF MERCHANTABILITY AND FITNESS FOR A PARTICULAR PURPOSE ARE
# DISCLAIMED. IN NO EVENT SHALL THE COPYRIGHT HOLDER OR CONTRIBUTORS BE LIABLE
# FOR ANY DIRECT, INDIRECT, INCIDENTAL, SPECIAL, EXEMPLARY, OR CONSEQUENTIAL
# DAMAGES (INCLUDING, BUT NOT LIMITED TO, PROCUREMENT OF SUBSTITUTE GOODS OR
# SERVICES; LOSS OF USE, DATA, OR PROFITS; OR BUSINESS INTERRUPTION) HOWEVER
# CAUSED AND ON ANY THEORY OF LIABILITY, WHETHER IN CONTRACT, STRICT LIABILITY,
# OR TORT (INCLUDING NEGLIGENCE OR OTHERWISE) ARISING IN ANY WAY OUT OF THE USE
# OF THIS SOFTWARE, EVEN IF ADVISED OF THE POSSIBILITY OF SUCH DAMAGE.

import base64
import os
import pickle

import pytest

dragon = pytest.importorskip("dragon")

import dragon.utils as du
from dragon.channels import Channel
from dragon.data.ddict.ddict import DDict
from dragon.fli import DragonFLIError, FLInterface

from smartsim._core.mli.infrastructure.environmentloader import EnvironmentConfigLoader
from smartsim._core.mli.infrastructure.storage.dragonfeaturestore import (
    DragonFeatureStore,
)
<<<<<<< HEAD
from smartsim._core.mli.infrastructure.storage.featurestore import FeatureStore

from ..mli.featurestore import MemoryFeatureStore
=======

# from ..mli.featurestore import MemoryFeatureStore
>>>>>>> 28a1ba30

# The tests in this file belong to the dragon group
pytestmark = pytest.mark.dragon


@pytest.mark.parametrize(
    "content",
    [
        pytest.param(b"a"),
        pytest.param(b"new byte string"),
    ],
)
def test_environment_loader_attach_FLI(content, monkeypatch):
    """A descriptor can be stored, loaded, and reattached"""
    chan = Channel.make_process_local()
    queue = FLInterface(main_ch=chan)
    monkeypatch.setenv("SSQueue", du.B64.bytes_to_str(queue.serialize()))

    config = EnvironmentConfigLoader()
    config_queue = config.get_queue()

    new_sender = config_queue.sendh(use_main_as_stream_channel=True)
    new_sender.send_bytes(content)

    old_recv = queue.recvh(use_main_as_stream_channel=True)
    result, _ = old_recv.recv_bytes()
    assert result == content


def test_environment_loader_serialize_FLI(monkeypatch):
    """The serialized descriptors of a loaded and unloaded
    queue are the same"""
    chan = Channel.make_process_local()
    queue = FLInterface(main_ch=chan)
    monkeypatch.setenv("SSQueue", du.B64.bytes_to_str(queue.serialize()))

    config = EnvironmentConfigLoader()
    config_queue = config.get_queue()
    assert config_queue.serialize() == queue.serialize()


def test_environment_loader_FLI_fails(monkeypatch):
    """An incorrect serialized descriptor will fails to attach"""
    monkeypatch.setenv("SSQueue", "randomstring")
    config = EnvironmentConfigLoader()

    with pytest.raises(DragonFLIError):
        config_queue = config.get_queue()


# @pytest.mark.parametrize(
#     "expected_keys, expected_values",
#     [
#         pytest.param(["key1", "key2", "key3"], ["value1", "value2", "value3"]),
#         pytest.param(["another key"], ["another value"]),
#     ],
# )
# def test_environment_loader_memory_featurestore(
#     expected_keys, expected_values, monkeypatch
# ):
#     """MemoryFeatureStores can be correctly serialized and deserialized"""
#     feature_store = MemoryFeatureStore()
#     key_value_pairs = zip(expected_keys, expected_values)
#     for k, v in key_value_pairs:
#         feature_store[k] = v
#     monkeypatch.setenv(
#         "SSFeatureStore", base64.b64encode(pickle.dumps(feature_store)).decode("utf-8")
#     )
#     config = EnvironmentConfigLoader()
#     config_feature_store = config.get_feature_store()

#     for k, _ in key_value_pairs:
#         assert config_feature_store[k] == feature_store[k]


@pytest.mark.parametrize(
    "expected_keys, expected_values",
    [
        pytest.param(["key1", "key2", "key3"], ["value1", "value2", "value3"]),
        pytest.param(["another key"], ["another value"]),
    ],
)
def test_environment_loader_dragon_featurestore(
    expected_keys, expected_values, monkeypatch
):
    """DragonFeatureStores can be correctly serialized and deserialized"""
    storage = DDict()
    feature_store = DragonFeatureStore(storage)
    key_value_pairs = zip(expected_keys, expected_values)
    for k, v in key_value_pairs:
        feature_store[k] = v
    monkeypatch.setenv(
        "SSFeatureStore", base64.b64encode(pickle.dumps(feature_store)).decode("utf-8")
    )
    config = EnvironmentConfigLoader()
    config_feature_store = config.get_feature_store()

    for k, _ in key_value_pairs:
        assert config_feature_store[k] == feature_store[k]


def test_environment_variables_not_set():
    """EnvironmentConfigLoader getters return None when environment
    variables are not set"""
    config = EnvironmentConfigLoader()
    assert config.get_feature_store() == None
    assert config.get_queue() == None<|MERGE_RESOLUTION|>--- conflicted
+++ resolved
@@ -41,14 +41,8 @@
 from smartsim._core.mli.infrastructure.storage.dragonfeaturestore import (
     DragonFeatureStore,
 )
-<<<<<<< HEAD
-from smartsim._core.mli.infrastructure.storage.featurestore import FeatureStore
-
-from ..mli.featurestore import MemoryFeatureStore
-=======
 
 # from ..mli.featurestore import MemoryFeatureStore
->>>>>>> 28a1ba30
 
 # The tests in this file belong to the dragon group
 pytestmark = pytest.mark.dragon

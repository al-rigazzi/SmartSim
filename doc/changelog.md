# Changelog

Listed here are the changes between each release of SmartSim,
SmartRedis and SmartDashboard.

Jump to:
- {ref}`SmartRedis changelog<smartredis-changelog>`
- {ref}`SmartDashboard changelog<smartdashboard-changelog>`

## SmartSim

<<<<<<< HEAD
### MLI branch

Description

- Implement asynchronous notifications for shared data
- Quick bug fix in _validate
- Add helper methods to MLI classes
- Update error handling for consistency
- Parameterize installation of dragon package with `smart build`
- Update docstrings
- Filenames conform to snake case
- Update SmartSim environment variables using new naming convention
- Refactor `exception_handler`
- Add RequestDispatcher and the possibility of batching inference requests
- Enable hostname selection for dragon tasks
- Remove pydantic dependency from MLI code
- Update MLI environment variables using new naming convention
- Reduce a copy by using torch.from_numpy instead of torch.tensor
- Enable dynamic feature store selection
- Fix dragon package installation bug
- Adjust schemas for better performance
- Add TorchWorker first implementation and mock inference app example
- Add error handling in Worker Manager pipeline
- Add EnvironmentConfigLoader for ML Worker Manager
- Add Model schema with model metadata included
- Removed device from schemas, MessageHandler and tests
- Add ML worker manager, sample worker, and feature store
- Add schemas and MessageHandler class for de/serialization of
  inference requests and response messages


### Development branch
=======
### Develop
>>>>>>> 5c2de473

To be released at some point in the future

Description

- Add instructions for installing SmartSim on PML's Scylla

Detailed Notes
- PML's Scylla is still under development. The usual SmartSim
  build instructions do not apply because the GPU dependencies
  have yet to be installed at a system-wide level. Scylla has
  its own entry in the documentation.
  ([SmartSim-PR733](https://github.com/CrayLabs/SmartSim/pull/733))

### 0.8.0

Released on 27 September, 2024

Description

- Add instructions for Frontier to set the MIOPEN cache
- Refine Frontier documentation for proper use of miniforge3
- Refactor to the RedisAI build to allow more flexibility in versions
  and sources of ML backends
- Add Dockerfiles with GPU support
- Fine grain build support for GPUs
- Update Torch to 2.1.0, Tensorflow to 2.15.0
- Better error messages in build process
- Allow specifying Model and Ensemble parameters with
  number-like types (e.g. numpy types)
- Pin watchdog to 4.x
- Update codecov to 4.5.0
- Remove build of Redis from setup.py
- Mitigate dependency installation issues
- Fix internal host name representation for Dragon backend
- Make dependencies more discoverable in setup.py
- Add hardware pinning capability when using dragon
- Pin NumPy version to 1.x
- New launcher support for SGE (and similar derivatives)
- Fix test outputs being created in incorrect directory
- Improve support for building SmartSim without ML backends
- Update packaging dependency
- Remove broken oss.redis.com URI blocking documentation generation

Detailed Notes

- On Frontier, the MIOPEN cache may need to be set prior to using
  RedisAI in the ``smart validate``. The instructions for Frontier
  have been updated accordingly.
  ([SmartSim-PR727](https://github.com/CrayLabs/SmartSim/pull/727))
- On Frontier, the recommended way to activate conda environments is
  to go through source activate. This also means that ``conda init``
  is not needed. The instructions for Frontier have been updated to
  reflect this.
  ([SmartSim-PR719](https://github.com/CrayLabs/SmartSim/pull/719))
- The RedisAIBuilder class was completely overhauled to allow users to
  express a wider range of support for hardware/software stacks. This
  will be extended to support ROCm, CUDA-11, and CUDA-12.
  ([SmartSim-PR669](https://github.com/CrayLabs/SmartSim/pull/669))
- Versions for each of these packages are no longer specified in an
  internal class. Instead a default set of JSON files specifies the
  sources and versions. Users can specify their own custom specifications
  at smart build time.
  ([SmartSim-PR669](https://github.com/CrayLabs/SmartSim/pull/669))
- Because all build configuration has been moved to static files and all
  backends are compiled during `smart build`, SmartSim can now be shipped as a
  pure python wheel.
  ([SmartSim-PR728](https://github.com/CrayLabs/SmartSim/pull/728))
- Two new Dockerfiles are now provided (one each for 11.8 and 12.1) that
  can be used to build a container to run the tutorials. No HPC support
  should be expected at this time
  ([SmartSim-PR669](https://github.com/CrayLabs/SmartSim/pull/669))
- As a result of the previous change, SmartSim now requires C++17 and a
  minimum Cuda version of 11.8 in order to build Torch 2.1.0.
  ([SmartSim-PR669](https://github.com/CrayLabs/SmartSim/pull/669))
- Error messages were not being interpolated correctly. This has been
  addressed to provide more context when exposing error messages to users.
  ([SmartSim-PR669](https://github.com/CrayLabs/SmartSim/pull/669))
- The serializer would fail if a parameter for a Model or Ensemble
  was specified as a numpy dtype. The constructors for these
  methods now validate that the input is number-like and convert
  them to strings
  ([SmartSim-PR676](https://github.com/CrayLabs/SmartSim/pull/676))
- Pin watchdog to 4.x because v5 introduces new types and requires
  updates to the type-checking
  ([SmartSim-PR690](https://github.com/CrayLabs/SmartSim/pull/690))
- Update codecov to 4.5.0 to mitigate GitHub action failure
  ([SmartSim-PR657](https://github.com/CrayLabs/SmartSim/pull/657))
- The builder module was included in setup.py to allow us to ship the
  main Redis binaries (not RedisAI) with installs from PyPI. To
  allow easier maintenance of this file and enable future complexity
  this has been removed. The Redis binaries will thus be built
  by users during the `smart build` step
- Installation of mypy or dragon in separate build actions caused
  some dependencies (typing_extensions, numpy) to be upgraded and
  caused runtime failures. The build actions were tweaked to include
  all optional dependencies to be considered by pip during resolution.
  Additionally, the numpy version was capped on dragon installations.
  ([SmartSim-PR653](https://github.com/CrayLabs/SmartSim/pull/653))
- setup.py used to define dependencies in a way that was not amenable
  to code scanning tools. Direct dependencies now appear directly
  in the setup call and the definition of the SmartRedis version
  has been removed
  ([SmartSim-PR635](https://github.com/CrayLabs/SmartSim/pull/635))
- The separate definition of dependencies for the docs in
  requirements-doc.txt is now defined as an extra.
  ([SmartSim-PR635](https://github.com/CrayLabs/SmartSim/pull/635))
- The new major version release of Numpy is incompatible with modules
  compiled against Numpy 1.x. For both SmartSim and SmartRedis we
  request a 1.x version of numpy. This is needed in SmartSim because
  some of the downstream dependencies request NumPy
  ([SmartSim-PR623](https://github.com/CrayLabs/SmartSim/pull/623))
- SGE is now a supported launcher for SmartSim. Users can now define
  BatchSettings which will be monitored by the TaskManager. Additionally,
  if the MPI implementation was built with SGE support, Orchestrators can
  use `mpirun` without needing to specify the hosts
  ([SmartSim-PR610](https://github.com/CrayLabs/SmartSim/pull/610))
- Ensure outputs from tests are written to temporary `tests/test_output` directory
- Fix an error that would prevent ``smart build`` from moving a successfully
  compiled RedisAI shared object to the install location expected by SmartSim
  if no ML backend installations were found. Previously, this would effectively
  require users to build and install an ML backend to use the SmartSim
  orchestrator even if it was not necessary for their workflow. Users can
  install SmartSim without ML backends by running
  ``smart build --no_tf --no_pt`` and the RedisAI shared object will now be
  placed in the expected location.
  ([SmartSim-PR601](https://github.com/CrayLabs/SmartSim/pull/601))
- Fix packaging failures due to deprecated `pkg_resources`. ([SmartSim-PR598](https://github.com/CrayLabs/SmartSim/pull/598))

### 0.7.0

Released on 14 May, 2024

Description

-   Update tutorials and tutorial containers
-   Improve Dragon server shutdown
-   Add dragon runtime installer
-   Add launcher based on Dragon
-   Reuse Orchestrators within the testing suite to improve performance.
-   Fix building of documentation
-   Preview entities on experiment before start
-   Update authentication in release workflow
-   Auto-generate type-hints into documentation
-   Auto-post release PR to develop
-   Bump manifest.json to version 0.0.4
-   Fix symlinking batch ensemble and model bug
-   Fix noisy failing WLM test
-   Remove defensive regexp in .gitignore
-   Upgrade ubuntu to 22.04
-   Remove helper function `init_default`
-   Fix telemetry monitor logging errors for task history
-   Change default path for entities
-   Drop Python 3.8 support
-   Update watchdog dependency
-   Historical output files stored under .smartsim directory
-   Fixes unfalsifiable test that tests SmartSim's custom SIGINT signal
    handler
-   Add option to build Torch backend without the Intel Math Kernel
    Library
-   Fix ReadTheDocs build issue
-   Disallow uninitialized variable use
-   Promote device options to an Enum
-   Update telemetry monitor, add telemetry collectors
-   Add method to specify node features for a Slurm job
-   Colo Orchestrator setup now blocks application start until setup
    finished
-   Refactor areas of the code where mypy potential errors
-   Minor enhancements to test suite
-   ExecArgs handling correction
-   ReadTheDocs config file added and enabled on PRs
-   Enforce changelog updates
-   Fix Jupyter notebook math expressions
-   Remove deprecated SmartSim modules
-   SmartSim Documentation refactor
-   Promote SmartSim statuses to a dedicated type
-   Update the version of Redis from [7.0.4]{.title-ref} to
    [7.2.4]{.title-ref}
-   Increase disk space in doc builder container
-   Update Experiment API typing
-   Prevent duplicate entity names
-   Fix publishing of development docs

Detailed Notes

-   The tutorials are up-to date with SmartSim and SmartRedis APIs. Additionally,
    the tutorial containers' Docker files are updated. ([SmartSim-PR589](https://github.com/CrayLabs/SmartSim/pull/589))
-   The Dragon server will now terminate any process which is still running
    when a request of an immediate shutdown is sent. ([SmartSim-PR582](https://github.com/CrayLabs/SmartSim/pull/582))
-   Add `--dragon` option to `smart build`. Install appropriate Dragon
    runtime from Dragon GitHub release assets.
    ([SmartSim-PR580](https://github.com/CrayLabs/SmartSim/pull/580))
-   Add new launcher, based on [Dragon](https://dragonhpc.github.io/dragon/doc/_build/html/index.html).
    The new launcher is compatible with the Slurm and PBS schedulers and can
    be selected by specifying ``launcher="dragon"`` when creating an `Experiment`,
    or by using ``DragonRunSettings`` to launch a job. The Dragon launcher
    is at an early stage of development: early adopters are referred to the
    dedicated documentation section to learn more about it. ([SmartSim-PR580](https://github.com/CrayLabs/SmartSim/pull/580))
-   Tests may now request a given configuration and will reconnect to
    the existing orchestrator instead of building up and tearing down
    a new one each test.
    ([SmartSim-PR567](https://github.com/CrayLabs/SmartSim/pull/567))
-   Manually ensure that typing_extensions==4.6.1 in Dockerfile used to build
    docs. This fixes the deploy_dev_docs Github action ([SmartSim-PR564](https://github.com/CrayLabs/SmartSim/pull/564))
-   Added preview functionality to Experiment, including preview of all entities, active infrastructure and
    client configuration. ([SmartSim-PR525](https://github.com/CrayLabs/SmartSim/pull/525))
-   Replace the developer created token with the GH_TOKEN environment variable.
    ([SmartSim-PR570](https://github.com/CrayLabs/SmartSim/pull/570))
-   Add extension to auto-generate function type-hints into documentation.
    ([SmartSim-PR561](https://github.com/CrayLabs/SmartSim/pull/561))
-   Add to github release workflow to auto generate a pull request from
    master into develop for release.
    ([SmartSim-PR566](https://github.com/CrayLabs/SmartSim/pull/566))
-   The manifest.json version needs to match the SmartDashboard version,
    which is 0.0.4 in the upcoming release.
    ([SmartSim-PR563](https://github.com/CrayLabs/SmartSim/pull/563))
-   Properly symlinks batch ensembles and batch models.
    ([SmartSim-PR547](https://github.com/CrayLabs/SmartSim/pull/547))
-   Remove defensive regexp in .gitignore and ensure tests write to
    test_output.
    ([SmartSim-PR560](https://github.com/CrayLabs/SmartSim/pull/560))
-   After dropping support for Python 3.8, ubuntu needs to be upgraded.
    ([SmartSim-PR558](https://github.com/CrayLabs/SmartSim/pull/558))
-   Remove helper function `init_default` and replace with traditional
    type narrowing.
    ([SmartSim-PR545](https://github.com/CrayLabs/SmartSim/pull/545))
-   Ensure the telemetry monitor does not track a task_id for a managed
    task.
    ([SmartSim-PR557](https://github.com/CrayLabs/SmartSim/pull/557))
-   The default path for an entity is now the path to the experiment /
    the entity name. create_database and create_ensemble now have path
    arguments. All path arguments are compatible with relative paths.
    Relative paths are relative to the CWD.
    ([SmartSim-PR533](https://github.com/CrayLabs/SmartSim/pull/533))
-   Python 3.8 is reaching its end-of-life in October, 2024, so it will
    no longer continue to be supported.
    ([SmartSim-PR544](https://github.com/CrayLabs/SmartSim/pull/544))
-   Update watchdog dependency from 3.x to 4.x, fix new type issues
    ([SmartSim-PR540](https://github.com/CrayLabs/SmartSim/pull/540))
-   The dashboard needs to display historical logs, so log files are
    written out under the .smartsim directory and files under the
    experiment directory are symlinked to them.
    ([SmartSim-PR532](https://github.com/CrayLabs/SmartSim/pull/532))
-   Add an option to smart build
    \"\--torch_with_mkl\"/\"\--no_torch_with_mkl\" to prevent Torch from
    trying to link in the Intel Math Kernel Library. This is needed
    because on machines that have the Intel compilers installed, the
    Torch will unconditionally try to link in this library, however
    fails because the linking flags are incorrect.
    ([SmartSim-PR538](https://github.com/CrayLabs/SmartSim/pull/538))
-   Change typing\_extensions and pydantic versions in readthedocs
    environment to enable docs build.
    ([SmartSim-PR537](https://github.com/CrayLabs/SmartSim/pull/537))
-   Promote devices to a dedicated Enum type throughout the SmartSim
    code base.
    ([SmartSim-PR527](https://github.com/CrayLabs/SmartSim/pull/527))
-   Update the telemetry monitor to enable retrieval of metrics on a
    scheduled interval. Switch basic experiment tracking telemetry to
    default to on. Add database metric collectors. Improve telemetry
    monitor logging. Create telemetry subpackage at
    [smartsim.\_core.utils.telemetry]{.title-ref}. Refactor telemetry
    monitor entrypoint.
    ([SmartSim-PR460](https://github.com/CrayLabs/SmartSim/pull/460))
-   Users can now specify node features for a Slurm job through
    `SrunSettings.set_node_feature`. The method accepts a string or list
    of strings.
    ([SmartSim-PR529](https://github.com/CrayLabs/SmartSim/pull/529))
-   The request to the colocated entrypoints file within the shell
    script is now a blocking process. Once the Orchestrator is setup, it
    returns which moves the process to the background and allows the
    application to start. This prevents the application from requesting
    a ML model or script that has not been uploaded to the Orchestrator
    yet.
    ([SmartSim-PR522](https://github.com/CrayLabs/SmartSim/pull/522))
-   Add checks and tests to ensure SmartSim users cannot initialize run
    settings with a list of lists as the exe_args argument.
    ([SmartSim-PR517](https://github.com/CrayLabs/SmartSim/pull/517))
-   Add readthedocs configuration file and enable readthedocs builds on
    pull requests. Additionally added robots.txt file generation when
    readthedocs environment detected.
    ([SmartSim-PR512](https://github.com/CrayLabs/SmartSim/pull/512))
-   Add Github Actions workflow that checks if changelog is edited on
    pull requests into develop.
    ([SmartSim-PR518](https://github.com/CrayLabs/SmartSim/pull/518))
-   Add path to MathJax.js file so that Sphinx will use to render math
    expressions.
    ([SmartSim-PR516](https://github.com/CrayLabs/SmartSim/pull/516))
-   Removed deprecated SmartSim modules: slurm and mpirunSettings.
    ([SmartSim-PR514](https://github.com/CrayLabs/SmartSim/pull/514))
-   Implemented new structure of SmartSim documentation. Added examples
    images and further detail of SmartSim components.
    ([SmartSim-PR463](https://github.com/CrayLabs/SmartSim/pull/463))
-   Promote SmartSim statuses to a dedicated type named SmartSimStatus.
    ([SmartSim-PR509](https://github.com/CrayLabs/SmartSim/pull/509))
-   Update Redis version to [7.2.4]{.title-ref}. This change fixes an
    issue in the Redis build scripts causing failures on Apple Silicon
    hosts.
    ([SmartSim-PR507](https://github.com/CrayLabs/SmartSim/pull/507))
-   The container which builds the documentation for every merge to
    develop was failing due to a lack of space within the container.
    This was fixed by including an additional Github action that removes
    some unneeded software and files that come from the default Github
    Ubuntu container.
    ([SmartSim-PR504](https://github.com/CrayLabs/SmartSim/pull/504))
-   Update the generic [t.Any]{.title-ref} typehints in Experiment API.
    ([SmartSim-PR501](https://github.com/CrayLabs/SmartSim/pull/501))
-   The CI will fail static analysis if common erroneous truthy checks
    are detected.
    ([SmartSim-PR524](https://github.com/CrayLabs/SmartSim/pull/524))
-   Prevent the launch of duplicate named entities. Allow completed
    entities to run.
    ([SmartSim-PR480](https://github.com/CrayLabs/SmartSim/pull/480))
-   The CI will fail static analysis if a local variable used while
    potentially undefined.
    ([SmartSim-PR521](https://github.com/CrayLabs/SmartSim/pull/521))
-   Remove previously deprecated behavior present in test suite on
    machines with Slurm and Open MPI.
    ([SmartSim-PR520](https://github.com/CrayLabs/SmartSim/pull/520))
-   Experiments in the WLM tests are given explicit paths to prevent
    unexpected directory creation. Ensure database are not left open on
    test suite failures. Update path to pickle file in
    `tests/full_wlm/test_generic_orc_launch_batch.py::test_launch_cluster_orc_reconnect`
    to conform with changes made in
    ([SmartSim-PR533](https://github.com/CrayLabs/SmartSim/pull/533)).
    ([SmartSim-PR559](https://github.com/CrayLabs/SmartSim/pull/559))
-   When calling `Experiment.start` SmartSim would register a signal
    handler that would capture an interrupt signal (\^C) to kill any
    jobs launched through its `JobManager`. This would replace the
    default (or user defined) signal handler. SmartSim will now attempt
    to kill any launched jobs before calling the previously registered
    signal handler.
    ([SmartSim-PR535](https://github.com/CrayLabs/SmartSim/pull/535))

### 0.6.2

Released on 16 February, 2024

Description

-   Patch SmartSim dependency version

Detailed Notes

-   A critical performance concern was identified and addressed in
    SmartRedis. A patch fix was deployed, and SmartSim was updated to
    ensure users do not inadvertently pull the unpatched version of
    SmartRedis.
    ([SmartSim-PR493](https://github.com/CrayLabs/SmartSim/pull/493))

### 0.6.1

Released on 15 February, 2024

Description

-   Duplicate for DBModel/Script prevented
-   Update license to include 2024
-   Telemetry monitor is now active by default
-   Add support for Mac OSX on Apple Silicon
-   Remove Torch warnings during testing
-   Validate Slurm timing format
-   Expose Python Typehints
-   Fix test_logs to prevent generation of directory
-   Fix Python Typehint for colocated database settings
-   Python 3.11 Support
-   Quality of life [smart validate]{.title-ref} improvements
-   Remove Cobalt support
-   Enrich logging through context variables
-   Upgrade Machine Learning dependencies
-   Override sphinx-tabs background color
-   Add concurrency group to test workflow
-   Fix index when installing torch through smart build

Detailed Notes

-   Modify the [git clone]{.title-ref} for both Redis and RedisAI to set
    the line endings to unix-style line endings when using MacOS on ARM.
    ([SmartSim-PR482](https://github.com/CrayLabs/SmartSim/pull/482))
-   Separate install instructions are now provided for Mac OSX on x64 vs
    ARM64
    ([SmartSim-PR479](https://github.com/CrayLabs/SmartSim/pull/479))
-   Prevent duplicate ML model and script names being added to an
    Ensemble member if the names exists.
    ([SmartSim-PR475](https://github.com/CrayLabs/SmartSim/pull/475))
-   Updates [Copyright (c) 2021-2023]{.title-ref} to [Copyright (c)
    2021-2024]{.title-ref} in all of the necessary files.
    ([SmartSim-PR485](https://github.com/CrayLabs/SmartSim/pull/485))
-   Bug fix which prevents the expected behavior when the
    [SMARTSIM_LOG_LEVEL]{.title-ref} environment variable was set to
    [developer]{.title-ref}.
    ([SmartSim-PR473](https://github.com/CrayLabs/SmartSim/pull/473))
-   Sets the default value of the \"enable telemetry\" flag to on. Bumps
    the output [manifest.json]{.title-ref} version number to match that
    of [smartdashboard]{.title-ref} and pins a watchdog version to avoid
    build errors.
    ([SmartSim-PR477](https://github.com/CrayLabs/SmartSim/pull/477))
-   Refactor logic of [Manifest.has_db_objects]{.title-ref} to remove
    excess branching and improve readability/maintainability.
    ([SmartSim-PR476](https://github.com/CrayLabs/SmartSim/pull/476))
-   SmartSim can now be built and used on platforms using Apple Silicon
    (ARM64). Currently, only the PyTorch backend is supported. Note that
    libtorch will be downloaded from a CrayLabs github repo.
    ([SmartSim-PR465](https://github.com/CrayLabs/SmartSim/pull/465))
-   Tests that were saving Torch models were emitting warnings. These
    warnings were addressed by updating the model save test function.
    ([SmartSim-PR472](https://github.com/CrayLabs/SmartSim/pull/472))
-   Validate the timing format when requesting a slurm allocation.
    ([SmartSim-PR471](https://github.com/CrayLabs/SmartSim/pull/471))
-   Add and ship [py.typed]{.title-ref} marker to expose inline type
    hints. Fix type errors related to SmartRedis.
    ([SmartSim-PR468](https://github.com/CrayLabs/SmartSim/pull/468))
-   Fix the [test_logs.py::test_context_leak]{.title-ref} test that was
    erroneously creating a directory named [some value]{.title-ref} in
    SmartSim\'s root directory.
    ([SmartSim-PR467](https://github.com/CrayLabs/SmartSim/pull/467))
-   Add Python type hinting to colocated settings.
    ([SmartSim-PR462](https://github.com/CrayLabs/SmartSim/pull/462))
-   Add github actions for running black and isort checks.
    ([SmartSim-PR464](https://github.com/CrayLabs/SmartSim/pull/464))
-   Relax the required version of [typing_extensions]{.title-ref}.
    ([SmartSim-PR459](https://github.com/CrayLabs/SmartSim/pull/459))
-   Addition of Python 3.11 to SmartSim.
    ([SmartSim-PR461](https://github.com/CrayLabs/SmartSim/pull/461))
-   Quality of life [smart validate]{.title-ref} improvements such as
    setting [CUDA_VISIBLE_DEVICES]{.title-ref} environment variable
    within [smart validate]{.title-ref} prior to importing any ML deps
    to prevent false negatives on multi-GPU systems. Additionally, move
    SmartRedis logs from standard out to dedicated log file in the
    validation temporary directory as well as suppress
    [sklearn]{.title-ref} deprecation warning by pinning
    [KMeans]{.title-ref} constructor argument. Lastly, move TF test to
    last as TF may reserve the GPUs it uses.
    ([SmartSim-PR458](https://github.com/CrayLabs/SmartSim/pull/458))
-   Some actions in the current GitHub CI/CD workflows were outdated.
    They were replaced with the latest versions.
    ([SmartSim-PR446](https://github.com/CrayLabs/SmartSim/pull/446))
-   As the Cobalt workload manager is not used on any system we are
    aware of, its support in SmartSim was terminated and classes such as
    [CobaltLauncher]{.title-ref} have been removed.
    ([SmartSim-PR448](https://github.com/CrayLabs/SmartSim/pull/448))
-   Experiment logs are written to a file that can be read by the
    dashboard.
    ([SmartSim-PR452](https://github.com/CrayLabs/SmartSim/pull/452))
-   Updated SmartSim\'s machine learning backends to PyTorch 2.0.1,
    Tensorflow 2.13.1, ONNX 1.14.1, and ONNX Runtime 1.16.1. As a result
    of this change, there is now an available ONNX wheel for use with
    Python 3.10, and wheels for all of SmartSim\'s machine learning
    backends with Python 3.11.
    ([SmartSim-PR451](https://github.com/CrayLabs/SmartSim/pull/451))
    ([SmartSim-PR461](https://github.com/CrayLabs/SmartSim/pull/461))
-   The sphinx-tabs documentation extension uses a white background for
    the tabs component. A custom CSS for those components to inherit the
    overall theme color has been added.
    ([SmartSim-PR453](https://github.com/CrayLabs/SmartSim/pull/453))
-   Add concurrency groups to GitHub\'s CI/CD workflows, preventing
    multiple workflows from the same PR to be launched concurrently.
    ([SmartSim-PR439](https://github.com/CrayLabs/SmartSim/pull/439))
-   Torch changed their preferred indexing when trying to install their
    provided wheels. Updated the [pip install]{.title-ref} command
    within [smart build]{.title-ref} to ensure that the appropriate
    packages can be found.
    ([SmartSim-PR449](https://github.com/CrayLabs/SmartSim/pull/449))

### 0.6.0

Released on 18 December, 2023

Description

-   Conflicting directives in the SmartSim packaging instructions were
    fixed
-   [sacct]{.title-ref} and [sstat]{.title-ref} errors are now fatal for
    Slurm-based workflow executions
-   Added documentation section about ML features and TorchScript
-   Added TorchScript functions to Online Analysis tutorial
-   Added multi-DB example to documentation
-   Improved test stability on HPC systems
-   Added support for producing & consuming telemetry outputs
-   Split tests into groups for parallel execution in CI/CD pipeline
-   Change signature of [Experiment.summary()]{.title-ref}
-   Expose first_device parameter for scripts, functions, models
-   Added support for MINBATCHTIMEOUT in model execution
-   Remove support for RedisAI 1.2.5, use RedisAI 1.2.7 commit
-   Add support for multiple databases

Detailed Notes

-   Several conflicting directives between the [setup.py]{.title-ref}
    and the [setup.cfg]{.title-ref} were fixed to mitigate warnings
    issued when building the pip wheel.
    ([SmartSim-PR435](https://github.com/CrayLabs/SmartSim/pull/435))
-   When the Slurm functions [sacct]{.title-ref} and [sstat]{.title-ref}
    returned an error, it would be ignored and SmartSim\'s state could
    become inconsistent. To prevent this, errors raised by
    [sacct]{.title-ref} or [sstat]{.title-ref} now result in an
    exception.
    ([SmartSim-PR392](https://github.com/CrayLabs/SmartSim/pull/392))
-   A section named *ML Features* was added to documentation. It
    contains multiple examples of how ML models and functions can be
    added to and executed on the DB. TorchScript-based post-processing
    was added to the *Online Analysis* tutorial
    ([SmartSim-PR411](https://github.com/CrayLabs/SmartSim/pull/411))
-   An example of how to use multiple Orchestrators concurrently was
    added to the documentation
    ([SmartSim-PR409](https://github.com/CrayLabs/SmartSim/pull/409))
-   The test infrastructure was improved. Tests on HPC system are now
    stable, and issues such as non-stopped [Orchestrators]{.title-ref}
    or experiments created in the wrong paths have been fixed
    ([SmartSim-PR381](https://github.com/CrayLabs/SmartSim/pull/381))
-   A telemetry monitor was added to check updates and produce events
    for SmartDashboard
    ([SmartSim-PR426](https://github.com/CrayLabs/SmartSim/pull/426))
-   Split tests into [group_a]{.title-ref}, [group_b]{.title-ref},
    [slow_tests]{.title-ref} for parallel execution in CI/CD pipeline
    ([SmartSim-PR417](https://github.com/CrayLabs/SmartSim/pull/417),
    [SmartSim-PR424](https://github.com/CrayLabs/SmartSim/pull/424))
-   Change [format]{.title-ref} argument to [style]{.title-ref} in
    [Experiment.summary()]{.title-ref}, this is an API break
    ([SmartSim-PR391](https://github.com/CrayLabs/SmartSim/pull/391))
-   Added support for first_device parameter for scripts, functions, and
    models. This causes them to be loaded to the first num_devices
    beginning with first_device
    ([SmartSim-PR394](https://github.com/CrayLabs/SmartSim/pull/394))
-   Added support for MINBATCHTIMEOUT in model execution, which caps the
    delay waiting for a minimium number of model execution operations to
    accumulate before executing them as a batch
    ([SmartSim-PR387](https://github.com/CrayLabs/SmartSim/pull/387))
-   RedisAI 1.2.5 is not supported anymore. The only RedisAI version is
    now 1.2.7. Since the officially released RedisAI 1.2.7 has a bug
    which breaks the build process on Mac OSX, it was decided to use
    commit
    [634916c](https://github.com/RedisAI/RedisAI/commit/634916c722e718cc6ea3fad46e63f7d798f9adc2)
    from RedisAI\'s GitHub repository, where such bug has been fixed.
    This applies to all operating systems.
    ([SmartSim-PR383](https://github.com/CrayLabs/SmartSim/pull/383))
-   Add support for creation of multiple databases with unique
    identifiers.
    ([SmartSim-PR342](https://github.com/CrayLabs/SmartSim/pull/342))

### 0.5.1

Released on 14 September, 2023

Description

-   Add typehints throughout the SmartSim codebase
-   Provide support for Slurm heterogeneous jobs
-   Provide better support for [PalsMpiexecSettings]{.title-ref}
-   Allow for easier inspection of SmartSim entities
-   Log ignored error messages from [sacct]{.title-ref}
-   Fix colocated db preparation bug when using
    [JsrunSettings]{.title-ref}
-   Fix bug when user specify CPU and devices greater than 1
-   Fix bug when get_allocation called with reserved keywords
-   Enabled mypy in CI for better type safety
-   Mitigate additional suppressed pylint errors
-   Update linting support and apply to existing errors
-   Various improvements to the [smart]{.title-ref} CLI
-   Various documentation improvements
-   Various test suite improvements

Detailed Notes

-   Add methods to allow users to inspect files attached to models and
    ensembles.
    ([SmartSim-PR352](https://github.com/CrayLabs/SmartSim/pull/352))
-   Add a [smart info]{.title-ref} target to provide rudimentary
    information about the SmartSim installation.
    ([SmartSim-PR350](https://github.com/CrayLabs/SmartSim/pull/350))
-   Remove unnecessary generation producing unexpected directories in
    the test suite.
    ([SmartSim-PR349](https://github.com/CrayLabs/SmartSim/pull/349))
-   Add support for heterogeneous jobs to [SrunSettings]{.title-ref} by
    allowing users to set the [\--het-group]{.title-ref} parameter.
    ([SmartSim-PR346](https://github.com/CrayLabs/SmartSim/pull/346))
-   Provide clearer guidelines on how to contribute to SmartSim.
    ([SmartSim-PR344](https://github.com/CrayLabs/SmartSim/pull/344))
-   Integrate [PalsMpiexecSettings]{.title-ref} into the
    [Experiment]{.title-ref} factory methods when using the
    [\"pals\"]{.title-ref} launcher.
    ([SmartSim-PR343](https://github.com/CrayLabs/SmartSim/pull/343))
-   Create public properties where appropriate to mitigate
    [protected-access]{.title-ref} errors.
    ([SmartSim-PR341](https://github.com/CrayLabs/SmartSim/pull/341))
-   Fix a failure to execute [\_prep_colocated_db]{.title-ref} due to
    incorrect named attr check.
    ([SmartSim-PR339](https://github.com/CrayLabs/SmartSim/pull/339))
-   Enabled and mitigated mypy [disallow_any_generics]{.title-ref} and
    [warn_return_any]{.title-ref}.
    ([SmartSim-PR338](https://github.com/CrayLabs/SmartSim/pull/338))
-   Add a [smart validate]{.title-ref} target to provide a simple smoke
    test to assess a SmartSim build.
    ([SmartSim-PR336](https://github.com/CrayLabs/SmartSim/pull/336),
    [SmartSim-PR351](https://github.com/CrayLabs/SmartSim/pull/351))
-   Add typehints to [smartsim.\_core.launcher.step.\*]{.title-ref}.
    ([SmartSim-PR334](https://github.com/CrayLabs/SmartSim/pull/334))
-   Log errors reported from slurm WLM when attempts to retrieve status
    fail.
    ([SmartSim-PR331](https://github.com/CrayLabs/SmartSim/pull/331),
    [SmartSim-PR332](https://github.com/CrayLabs/SmartSim/pull/332))
-   Fix incorrectly formatted positional arguments in log format
    strings.
    ([SmartSim-PR330](https://github.com/CrayLabs/SmartSim/pull/330))
-   Ensure that launchers pass environment variables to unmanaged job
    steps.
    ([SmartSim-PR329](https://github.com/CrayLabs/SmartSim/pull/329))
-   Add additional tests surrounding the [RAI_PATH]{.title-ref}
    configuration environment variable.
    ([SmartSim-PR328](https://github.com/CrayLabs/SmartSim/pull/328))
-   Remove unnecessary execution of unescaped shell commands.
    ([SmartSim-PR327](https://github.com/CrayLabs/SmartSim/pull/327))
-   Add error if user calls get_allocation with reserved keywords in
    slurm get_allocation.
    ([SmartSim-PR325](https://github.com/CrayLabs/SmartSim/pull/325))
-   Add error when user requests CPU with devices greater than 1 within
    add_ml_model and add_script.
    ([SmartSim-PR324](https://github.com/CrayLabs/SmartSim/pull/324))
-   Update documentation surrounding ensemble key prefixing.
    ([SmartSim-PR322](https://github.com/CrayLabs/SmartSim/pull/322))
-   Fix formatting of the Frontier site installation.
    ([SmartSim-PR321](https://github.com/CrayLabs/SmartSim/pull/321))
-   Update pylint dependency, update .pylintrc, mitigate non-breaking
    issues, suppress api breaks.
    ([SmartSim-PR311](https://github.com/CrayLabs/SmartSim/pull/311))
-   Refactor the [smart]{.title-ref} CLI to use subparsers for better
    documentation and extension.
    ([SmartSim-PR308](https://github.com/CrayLabs/SmartSim/pull/308))

### 0.5.0

Released on 6 July, 2023

Description

A full list of changes and detailed notes can be found below:

-   Update SmartRedis dependency to v0.4.1
-   Fix tests for db models and scripts
-   Fix add_ml_model() and add_script() documentation, tests, and code
-   Remove [requirements.txt]{.title-ref} and other places where
    dependencies were defined
-   Replace [limit_app_cpus]{.title-ref} with
    [limit_db_cpus]{.title-ref} for co-located orchestrators
-   Remove wait time associated with Experiment launch summary
-   Update and rename Redis conf file
-   Migrate from redis-py-cluster to redis-py
-   Update full test suite to not require a TF wheel at test time
-   Update doc strings
-   Remove deprecated code
-   Relax the coloredlogs version
-   Update Fortran tutorials for SmartRedis
-   Add support for multiple network interface binding in Orchestrator
    and Colocated DBs
-   Add typehints and static analysis

Detailed notes

-   Updates SmartRedis to the most current release
    ([SmartSim-PR316](https://github.com/CrayLabs/SmartSim/pull/316))
-   Fixes and enhancements to documentation
    ([SmartSim-PR317](https://github.com/CrayLabs/SmartSim/pull/317),
    [SmartSim-PR314](https://github.com/CrayLabs/SmartSim/pull/314),
    [SmartSim-PR287](https://github.com/CrayLabs/SmartSim/pull/287))
-   Various fixes and enhancements to the test suite
    ([SmartSim-PR315](https://github.com/CrayLabs/SmartSim/pull/314),
    [SmartSim-PR312](https://github.com/CrayLabs/SmartSim/pull/312),
    [SmartSim-PR310](https://github.com/CrayLabs/SmartSim/pull/310),
    [SmartSim-PR302](https://github.com/CrayLabs/SmartSim/pull/302),
    [SmartSim-PR283](https://github.com/CrayLabs/SmartSim/pull/283))
-   Fix a defect in the tests related to database models and scripts
    that was causing key collisions when testing on workload managers
    ([SmartSim-PR313](https://github.com/CrayLabs/SmartSim/pull/313))
-   Remove [requirements.txt]{.title-ref} and other places where
    dependencies were defined.
    ([SmartSim-PR307](https://github.com/CrayLabs/SmartSim/pull/307))
-   Fix defect where dictionaries used to create run settings can be
    changed unexpectedly due to copy-by-ref
    ([SmartSim-PR305](https://github.com/CrayLabs/SmartSim/pull/305))
-   The underlying code for Model.add_ml_model() and Model.add_script()
    was fixed to correctly handle multi-GPU configurations. Tests were
    updated to run on non-local launchers. Documentation was updated and
    fixed. Also, the default testing interface has been changed to lo
    instead of ipogif.
    ([SmartSim-PR304](https://github.com/CrayLabs/SmartSim/pull/304))
-   Typehints have been added. A makefile target [make
    check-mypy]{.title-ref} executes static analysis with mypy.
    ([SmartSim-PR295](https://github.com/CrayLabs/SmartSim/pull/295),
    [SmartSim-PR301](https://github.com/CrayLabs/SmartSim/pull/301),
    [SmartSim-PR303](https://github.com/CrayLabs/SmartSim/pull/303))
-   Replace [limit_app_cpus]{.title-ref} with
    [limit_db_cpus]{.title-ref} for co-located orchestrators. This
    resolves some incorrect behavior/assumptions about how the
    application would be pinned. Instead, users should directly specify
    the binding options in their application using the options
    appropriate for their launcher
    ([SmartSim-PR306](https://github.com/CrayLabs/SmartSim/pull/306))
-   Simplify code in [random_permutations]{.title-ref} parameter
    generation strategy
    ([SmartSim-PR300](https://github.com/CrayLabs/SmartSim/pull/300))
-   Remove wait time associated with Experiment launch summary
    ([SmartSim-PR298](https://github.com/CrayLabs/SmartSim/pull/298))
-   Update Redis conf file to conform with Redis v7.0.5 conf file
    ([SmartSim-PR293](https://github.com/CrayLabs/SmartSim/pull/293))
-   Migrate from redis-py-cluster to redis-py for cluster status checks
    ([SmartSim-PR292](https://github.com/CrayLabs/SmartSim/pull/292))
-   Update full test suite to no longer require a tensorflow wheel to be
    available at test time.
    ([SmartSim-PR291](https://github.com/CrayLabs/SmartSim/pull/291))
-   Correct spelling of colocated in doc strings
    ([SmartSim-PR290](https://github.com/CrayLabs/SmartSim/pull/290))
-   Deprecated launcher-specific orchestrators, constants, and ML
    utilities were removed.
    ([SmartSim-PR289](https://github.com/CrayLabs/SmartSim/pull/289))
-   Relax the coloredlogs version to be greater than 10.0
    ([SmartSim-PR288](https://github.com/CrayLabs/SmartSim/pull/288))
-   Update the Github Actions runner image from
    [macos-10.15]{.title-ref}[ to \`macos-12]{.title-ref}\`. The former
    began deprecation in May 2022 and was finally removed in May 2023.
    ([SmartSim-PR285](https://github.com/CrayLabs/SmartSim/pull/285))
-   The Fortran tutorials had not been fully updated to show how to
    handle return/error codes. These have now all been updated.
    ([SmartSim-PR284](https://github.com/CrayLabs/SmartSim/pull/284))
-   Orchestrator and Colocated DB now accept a list of interfaces to
    bind to. The argument name is still [interface]{.title-ref} for
    backward compatibility reasons.
    ([SmartSim-PR281](https://github.com/CrayLabs/SmartSim/pull/281))
-   Typehints have been added to public APIs. A makefile target to
    execute static analysis with mypy is available [make
    check-mypy]{.title-ref}.
    ([SmartSim-PR295](https://github.com/CrayLabs/SmartSim/pull/295))

### 0.4.2

Released on April 12, 2023

Description

This release of SmartSim had a focus on polishing and extending exiting
features already provided by SmartSim. Most notably, this release
provides support to allow users to colocate their models with an
orchestrator using Unix domain sockets and support for launching models
as batch jobs.

Additionally, SmartSim has updated its tool chains to provide a better
user experience. Notably, SmarSim can now be used with Python 3.10,
Redis 7.0.5, and RedisAI 1.2.7. Furthermore, SmartSim now utilizes
SmartRedis\'s aggregation lists to streamline the use and extension of
ML data loaders, making working with popular machine learning frameworks
in SmartSim a breeze.

A full list of changes and detailed notes can be found below:

-   Add support for colocating an orchestrator over UDS
-   Add support for Python 3.10, deprecate support for Python 3.7 and
    RedisAI 1.2.3
-   Drop support for Ray
-   Update ML data loaders to make use of SmartRedis\'s aggregation
    lists
-   Allow for models to be launched independently as batch jobs
-   Update to current version of Redis to 7.0.5
-   Add support for RedisAI 1.2.7, pyTorch 1.11.0, Tensorflow 2.8.0,
    ONNXRuntime 1.11.1
-   Fix bug in colocated database entrypoint when loading PyTorch models
-   Fix test suite behavior with environment variables

Detailed Notes

-   Running some tests could result in some SmartSim-specific
    environment variables to be set. Such environment variables are now
    reset after each test execution. Also, a warning for environment
    variable usage in Slurm was added, to make the user aware in case an
    environment variable will not be assigned the desired value with
    [\--export]{.title-ref}.
    ([SmartSim-PR270](https://github.com/CrayLabs/SmartSim/pull/270))
-   The PyTorch and TensorFlow data loaders were update to make use of
    aggregation lists. This breaks their API, but makes them easier to
    use.
    ([SmartSim-PR264](https://github.com/CrayLabs/SmartSim/pull/264))
-   The support for Ray was dropped, as its most recent versions caused
    problems when deployed through SmartSim. We plan to release a
    separate add-on library to accomplish the same results. If you are
    interested in getting the Ray launch functionality back in your
    workflow, please get in touch with us!
    ([SmartSim-PR263](https://github.com/CrayLabs/SmartSim/pull/263))
-   Update from Redis version 6.0.8 to 7.0.5.
    ([SmartSim-PR258](https://github.com/CrayLabs/SmartSim/pull/258))
-   Adds support for Python 3.10 without the ONNX machine learning
    backend. Deprecates support for Python 3.7 as it will stop receiving
    security updates. Deprecates support for RedisAI 1.2.3. Update the
    build process to be able to correctly fetch supported dependencies.
    If a user attempts to build an unsupported dependency, an error
    message is shown highlighting the discrepancy.
    ([SmartSim-PR256](https://github.com/CrayLabs/SmartSim/pull/256))
-   Models were given a [batch_settings]{.title-ref} attribute. When
    launching a model through [Experiment.start]{.title-ref} the
    [Experiment]{.title-ref} will first check for a non-nullish value at
    that attribute. If the check is satisfied, the
    [Experiment]{.title-ref} will attempt to wrap the underlying run
    command in a batch job using the object referenced at
    [Model.batch_settings]{.title-ref} as the batch settings for the
    job. If the check is not satisfied, the [Model]{.title-ref} is
    launched in the traditional manner as a job step.
    ([SmartSim-PR245](https://github.com/CrayLabs/SmartSim/pull/245))
-   Fix bug in colocated database entrypoint stemming from uninitialized
    variables. This bug affects PyTorch models being loaded into the
    database.
    ([SmartSim-PR237](https://github.com/CrayLabs/SmartSim/pull/237))
-   The release of RedisAI 1.2.7 allows us to update support for recent
    versions of PyTorch, Tensorflow, and ONNX
    ([SmartSim-PR234](https://github.com/CrayLabs/SmartSim/pull/234))
-   Make installation of correct Torch backend more reliable according
    to instruction from PyTorch
-   In addition to TCP, add UDS support for colocating an orchestrator
    with models. Methods [Model.colocate_db_tcp]{.title-ref} and
    [Model.colocate_db_uds]{.title-ref} were added to expose this
    functionality. The [Model.colocate_db]{.title-ref} method remains
    and uses TCP for backward compatibility
    ([SmartSim-PR246](https://github.com/CrayLabs/SmartSim/pull/246))

### 0.4.1

Released on June 24, 2022

Description: This release of SmartSim introduces a new experimental
feature to help make SmartSim workflows more portable: the ability to
run simulations models in a container via Singularity. This feature has
been tested on a small number of platforms and we encourage users to
provide feedback on its use.

We have also made improvements in a variety of areas: new utilities to
load scripts and machine learning models into the database directly from
SmartSim driver scripts and install-time choice to use either
[KeyDB]{.title-ref} or [Redis]{.title-ref} for the Orchestrator. The
[RunSettings]{.title-ref} API is now more consistent across subclasses.
Another key focus of this release was to aid new SmartSim users by
including more extensive tutorials and improving the documentation. The
docker image containing the SmartSim tutorials now also includes a
tutorial on online training.

Launcher improvements

-   New methods for specifying [RunSettings]{.title-ref} parameters
    ([SmartSim-PR166](https://github.com/CrayLabs/SmartSim/pull/166))
    ([SmartSim-PR170](https://github.com/CrayLabs/SmartSim/pull/170))
-   Better support for [mpirun]{.title-ref}, [mpiexec]{.title-ref},
    and [orterun]{.title-ref} as launchers
    ([SmartSim-PR186](https://github.com/CrayLabs/SmartSim/pull/186))
-   Experimental: add support for running models via Singularity
    ([SmartSim-PR204](https://github.com/CrayLabs/SmartSim/pull/204))

Documentation and tutorials

-   Tutorial updates
    ([SmartSim-PR155](https://github.com/CrayLabs/SmartSim/pull/155))
    ([SmartSim-PR203](https://github.com/CrayLabs/SmartSim/pull/203))
    ([SmartSim-PR208](https://github.com/CrayLabs/SmartSim/pull/208))
-   Add SmartSim Zoo info to documentation
    ([SmartSim-PR175](https://github.com/CrayLabs/SmartSim/pull/175))
-   New tutorial for demonstrating online training
    ([SmartSim-PR176](https://github.com/CrayLabs/SmartSim/pull/176))
    ([SmartSim-PR188](https://github.com/CrayLabs/SmartSim/pull/188))

General improvements and bug fixes

-   Set models and scripts at the driver level
    ([SmartSim-PR185](https://github.com/CrayLabs/SmartSim/pull/185))
-   Optionally use KeyDB for the orchestrator
    ([SmartSim-PR180](https://github.com/CrayLabs/SmartSim/pull/180))
-   Ability to specify system-level libraries
    ([SmartSim-PR154](https://github.com/CrayLabs/SmartSim/pull/154))
    ([SmartSim-PR182](https://github.com/CrayLabs/SmartSim/pull/182))
-   Fix the handling of LSF gpus_per_shard
    ([SmartSim-PR164](https://github.com/CrayLabs/SmartSim/pull/164))
-   Fix error when re-running [smart build]{.title-ref}
    ([SmartSim-PR165](https://github.com/CrayLabs/SmartSim/pull/165))
-   Fix generator hanging when tagged configuration variables are
    missing
    ([SmartSim-PR177](https://github.com/CrayLabs/SmartSim/pull/177))

Dependency updates

-   CMake version from 3.10 to 3.13
    ([SmartSim-PR152](https://github.com/CrayLabs/SmartSim/pull/152))
-   Update click to 8.0.2
    ([SmartSim-PR200](https://github.com/CrayLabs/SmartSim/pull/200))

### 0.4.0

Released on Feb 11, 2022

Description: In this release SmartSim continues to promote ease of use.
To this end SmartSim has introduced new portability features that allow
users to abstract away their targeted hardware, while providing even
more compatibility with existing libraries.

A new feature, Co-located orchestrator deployments has been added which
provides scalable online inference capabilities that overcome previous
performance limitations in seperated orchestrator/application
deployments. For more information on advantages of co-located
deployments, see the Orchestrator section of the SmartSim documentation.

The SmartSim build was significantly improved to increase customization
of build toolchain and the `smart` command line inferface was expanded.

Additional tweaks and upgrades have also been made to ensure an optimal
experience. Here is a comprehensive list of changes made in SmartSim
0.4.0.

Orchestrator Enhancements:

-   Add Orchestrator Co-location
    ([SmartSim-PR139](https://github.com/CrayLabs/SmartSim/pull/139))
-   Add Orchestrator configuration file edit methods
    ([SmartSim-PR109](https://github.com/CrayLabs/SmartSim/pull/109))

Emphasize Driver Script Portability:

-   Add ability to create run settings through an experiment
    ([SmartSim-PR110](https://github.com/CrayLabs/SmartSim/pull/110))
-   Add ability to create batch settings through an experiment
    ([SmartSim-PR112](https://github.com/CrayLabs/SmartSim/pull/112))
-   Add automatic launcher detection to experiment portability
    functions
    ([SmartSim-PR120](https://github.com/CrayLabs/SmartSim/pull/120))

Expand Machine Learning Library Support:

-   Data loaders for online training in Keras/TF and Pytorch
    ([SmartSim-PR115](https://github.com/CrayLabs/SmartSim/pull/115))
    ([SmartSim-PR140](https://github.com/CrayLabs/SmartSim/pull/140))
-   ML backend versions updated with expanded support for multiple
    versions
    ([SmartSim-PR122](https://github.com/CrayLabs/SmartSim/pull/122))
-   Launch Ray internally using `RunSettings`
    ([SmartSim-PR118](https://github.com/CrayLabs/SmartSim/pull/118))
-   Add Ray cluster setup and deployment to SmartSim
    ([SmartSim-PR50](https://github.com/CrayLabs/SmartSim/pull/50))

Expand Launcher Setting Options:

-   Add ability to use base `RunSettings` on a Slurm, or PBS launchers
    ([SmartSim-PR90](https://github.com/CrayLabs/SmartSim/pull/90))
-   Add ability to use base `RunSettings` on LFS launcher
    ([SmartSim-PR108](https://github.com/CrayLabs/SmartSim/pull/108))

Deprecations and Breaking Changes

-   Orchestrator classes combined into single implementation for
    portability
    ([SmartSim-PR139](https://github.com/CrayLabs/SmartSim/pull/139))
-   `smartsim.constants` changed to `smartsim.status`
    ([SmartSim-PR122](https://github.com/CrayLabs/SmartSim/pull/122))
-   `smartsim.tf` migrated to `smartsim.ml.tf`
    ([SmartSim-PR115](https://github.com/CrayLabs/SmartSim/pull/115))
    ([SmartSim-PR140](https://github.com/CrayLabs/SmartSim/pull/140))
-   TOML configuration option removed in favor of environment variable
    approach
    ([SmartSim-PR122](https://github.com/CrayLabs/SmartSim/pull/122))

General Improvements and Bug Fixes:

-   Improve and extend parameter handling
    ([SmartSim-PR107](https://github.com/CrayLabs/SmartSim/pull/107))
    ([SmartSim-PR119](https://github.com/CrayLabs/SmartSim/pull/119))
-   Abstract away non-user facing implementation details
    ([SmartSim-PR122](https://github.com/CrayLabs/SmartSim/pull/122))
-   Add various dimensions to the CI build matrix for SmartSim testing
    ([SmartSim-PR130](https://github.com/CrayLabs/SmartSim/pull/130))
-   Add missing functions to LSFSettings API
    ([SmartSim-PR113](https://github.com/CrayLabs/SmartSim/pull/113))
-   Add RedisAI checker for installed backends
    ([SmartSim-PR137](https://github.com/CrayLabs/SmartSim/pull/137))
-   Remove heavy and unnecessary dependencies
    ([SmartSim-PR116](https://github.com/CrayLabs/SmartSim/pull/116))
    ([SmartSim-PR132](https://github.com/CrayLabs/SmartSim/pull/132))
-   Fix LSFLauncher and LSFOrchestrator
    ([SmartSim-PR86](https://github.com/CrayLabs/SmartSim/pull/86))
-   Fix over greedy Workload Manager Parsers
    ([SmartSim-PR95](https://github.com/CrayLabs/SmartSim/pull/95))
-   Fix Slurm handling of comma-separated env vars
    ([SmartSim-PR104](https://github.com/CrayLabs/SmartSim/pull/104))
-   Fix internal method calls
    ([SmartSim-PR138](https://github.com/CrayLabs/SmartSim/pull/138))

Documentation Updates:

-   Updates to documentation build process
    ([SmartSim-PR133](https://github.com/CrayLabs/SmartSim/pull/133))
    ([SmartSim-PR143](https://github.com/CrayLabs/SmartSim/pull/143))
-   Updates to documentation content
    ([SmartSim-PR96](https://github.com/CrayLabs/SmartSim/pull/96))
    ([SmartSim-PR129](https://github.com/CrayLabs/SmartSim/pull/129))
    ([SmartSim-PR136](https://github.com/CrayLabs/SmartSim/pull/136))
    ([SmartSim-PR141](https://github.com/CrayLabs/SmartSim/pull/141))
-   Update SmartSim Examples
    ([SmartSim-PR68](https://github.com/CrayLabs/SmartSim/pull/68))
    ([SmartSim-PR100](https://github.com/CrayLabs/SmartSim/pull/100))

### 0.3.2

Released on August 10, 2021

Description:

-   Upgraded RedisAI backend to 1.2.3
    ([SmartSim-PR69](https://github.com/CrayLabs/SmartSim/pull/69))
-   PyTorch 1.7.1, TF 2.4.2, and ONNX 1.6-7
    ([SmartSim-PR69](https://github.com/CrayLabs/SmartSim/pull/69))
-   LSF launcher for IBM machines
    ([SmartSim-PR62](https://github.com/CrayLabs/SmartSim/pull/62))
-   Improved code coverage by adding more unit tests
    ([SmartSim-PR53](https://github.com/CrayLabs/SmartSim/pull/53))
-   Orchestrator methods to get address and check status
    ([SmartSim-PR60](https://github.com/CrayLabs/SmartSim/pull/60))
-   Added Manifest object that tracks deployables in Experiments
    ([SmartSim-PR61](https://github.com/CrayLabs/SmartSim/pull/61))
-   Bug fixes
    ([SmartSim-PR52](https://github.com/CrayLabs/SmartSim/pull/52))
    ([SmartSim-PR58](https://github.com/CrayLabs/SmartSim/pull/58))
    ([SmartSim-PR67](https://github.com/CrayLabs/SmartSim/pull/67))
    ([SmartSim-PR73](https://github.com/CrayLabs/SmartSim/pull/73))
-   Updated documentation and examples
    ([SmartSim-PR51](https://github.com/CrayLabs/SmartSim/pull/51))
    ([SmartSim-PR57](https://github.com/CrayLabs/SmartSim/pull/57))
    ([SmartSim-PR71](https://github.com/CrayLabs/SmartSim/pull/71))
-   Improved IP address aquisition
    ([SmartSim-PR72](https://github.com/CrayLabs/SmartSim/pull/72))
-   Binding database to network interfaces

### 0.3.1

Released on May 5, 2021

Description: This release was dedicated to making the install process
easier. SmartSim can be installed from PyPI now and the `smart` cli tool
makes installing the machine learning runtimes much easier.

-   Pip install
    ([SmartSim-PR42](https://github.com/CrayLabs/SmartSim/pull/42))
-   `smart` cli tool for ML backends
    ([SmartSim-PR42](https://github.com/CrayLabs/SmartSim/pull/42))
-   Build Documentation for updated install
    ([SmartSim-PR43](https://github.com/CrayLabs/SmartSim/pull/43))
-   Migrate from Jenkins to Github Actions CI
    ([SmartSim-PR42](https://github.com/CrayLabs/SmartSim/pull/42))
-   Bug fix for setup.cfg
    ([SmartSim-PR35](https://github.com/CrayLabs/SmartSim/pull/35))

### 0.3.0

Released on April 1, 2021

Description:

-   initial 0.3.0 (first public) release of SmartSim

------------------------------------------------------------------------

(smartredis-changelog)=
## SmartRedis

```{include} ../smartredis/doc/changelog.md
:start-line: 2
```

------------------------------------------------------------------------

(smartdashboard-changelog)=
## SmartDashboard

```{include} ../smartdashboard/doc/changelog.md
:start-line: 2
```<|MERGE_RESOLUTION|>--- conflicted
+++ resolved
@@ -9,7 +9,6 @@
 
 ## SmartSim
 
-<<<<<<< HEAD
 ### MLI branch
 
 Description
@@ -41,10 +40,7 @@
   inference requests and response messages
 
 
-### Development branch
-=======
 ### Develop
->>>>>>> 5c2de473
 
 To be released at some point in the future
 

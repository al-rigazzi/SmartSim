# Changelog

Listed here are the changes between each release of SmartSim,
SmartRedis and SmartDashboard.

Jump to:
- {ref}`SmartRedis changelog<smartredis-changelog>`
- {ref}`SmartDashboard changelog<smartdashboard-changelog>`

## SmartSim

### MLI branch

Description

<<<<<<< HEAD
- Add `TensorFlowWorker`
=======
- Implement asynchronous notifications for shared data
>>>>>>> ca01cb19
- Quick bug fix in _validate
- Add helper methods to MLI classes
- Update error handling for consistency
- Parameterize installation of dragon package with `smart build`
- Update docstrings
- Filenames conform to snake case
- Update SmartSim environment variables using new naming convention
- Refactor `exception_handler`
- Add RequestDispatcher and the possibility of batching inference requests
- Enable hostname selection for dragon tasks
- Remove pydantic dependency from MLI code
- Update MLI environment variables using new naming convention
- Reduce a copy by using torch.from_numpy instead of torch.tensor
- Enable dynamic feature store selection
- Fix dragon package installation bug
- Adjust schemas for better performance
- Add TorchWorker first implementation and mock inference app example
- Add error handling in Worker Manager pipeline
- Add EnvironmentConfigLoader for ML Worker Manager
- Add Model schema with model metadata included
- Removed device from schemas, MessageHandler and tests
- Add ML worker manager, sample worker, and feature store
- Add schemas and MessageHandler class for de/serialization of
  inference requests and response messages


### Development branch

To be released at some future point in time

Description

- Allow specifying Model and Ensemble parameters with
  number-like types (e.g. numpy types)
- Pin watchdog to 4.x
- Update codecov to 4.5.0
- Remove build of Redis from setup.py
- Mitigate dependency installation issues
- Fix internal host name representation for Dragon backend
- Make dependencies more discoverable in setup.py
- Add hardware pinning capability when using dragon
- Pin NumPy version to 1.x
- New launcher support for SGE (and similar derivatives)
- Fix test outputs being created in incorrect directory
- Improve support for building SmartSim without ML backends
- Update packaging dependency
- Remove broken oss.redis.com URI blocking documentation generation

Detailed Notes

- The serializer would fail if a parameter for a Model or Ensemble
  was specified as a numpy dtype. The constructors for these
  methods now validate that the input is number-like and convert
  them to strings
  ([SmartSim-PR676](https://github.com/CrayLabs/SmartSim/pull/676))
- Pin watchdog to 4.x because v5 introduces new types and requires
  updates to the type-checking
  ([SmartSim-PR690](https://github.com/CrayLabs/SmartSim/pull/690))
- Update codecov to 4.5.0 to mitigate GitHub action failure
  ([SmartSim-PR657](https://github.com/CrayLabs/SmartSim/pull/657))
- The builder module was included in setup.py to allow us to ship the
  main Redis binaries (not RedisAI) with installs from PyPI. To
  allow easier maintenance of this file and enable future complexity
  this has been removed. The Redis binaries will thus be built
  by users during the `smart build` step
- Installation of mypy or dragon in separate build actions caused
  some dependencies (typing_extensions, numpy) to be upgraded and
  caused runtime failures. The build actions were tweaked to include
  all optional dependencies to be considered by pip during resolution.
  Additionally, the numpy version was capped on dragon installations.
  ([SmartSim-PR653](https://github.com/CrayLabs/SmartSim/pull/653))
- setup.py used to define dependencies in a way that was not amenable
  to code scanning tools. Direct dependencies now appear directly
  in the setup call and the definition of the SmartRedis version
  has been removed
  ([SmartSim-PR635](https://github.com/CrayLabs/SmartSim/pull/635))
- The separate definition of dependencies for the docs in
  requirements-doc.txt is now defined as an extra.
  ([SmartSim-PR635](https://github.com/CrayLabs/SmartSim/pull/635))
- The new major version release of Numpy is incompatible with modules
  compiled against Numpy 1.x. For both SmartSim and SmartRedis we
  request a 1.x version of numpy. This is needed in SmartSim because
  some of the downstream dependencies request NumPy
  ([SmartSim-PR623](https://github.com/CrayLabs/SmartSim/pull/623))
- SGE is now a supported launcher for SmartSim. Users can now define
  BatchSettings which will be monitored by the TaskManager. Additionally,
  if the MPI implementation was built with SGE support, Orchestrators can
  use `mpirun` without needing to specify the hosts
  ([SmartSim-PR610](https://github.com/CrayLabs/SmartSim/pull/610))
- Ensure outputs from tests are written to temporary `tests/test_output` directory
- Fix an error that would prevent ``smart build`` from moving a successfully
  compiled RedisAI shared object to the install location expected by SmartSim
  if no ML backend installations were found. Previously, this would effectively
  require users to build and install an ML backend to use the SmartSim
  orchestrator even if it was not necessary for their workflow. Users can
  install SmartSim without ML backends by running
  ``smart build --no_tf --no_pt`` and the RedisAI shared object will now be
  placed in the expected location.
  ([SmartSim-PR601](https://github.com/CrayLabs/SmartSim/pull/601))
- Fix packaging failures due to deprecated `pkg_resources`. ([SmartSim-PR598](https://github.com/CrayLabs/SmartSim/pull/598))

### 0.7.0

Released on 14 May, 2024

Description

-   Update tutorials and tutorial containers
-   Improve Dragon server shutdown
-   Add dragon runtime installer
-   Add launcher based on Dragon
-   Reuse Orchestrators within the testing suite to improve performance.
-   Fix building of documentation
-   Preview entities on experiment before start
-   Update authentication in release workflow
-   Auto-generate type-hints into documentation
-   Auto-post release PR to develop
-   Bump manifest.json to version 0.0.4
-   Fix symlinking batch ensemble and model bug
-   Fix noisy failing WLM test
-   Remove defensive regexp in .gitignore
-   Upgrade ubuntu to 22.04
-   Remove helper function `init_default`
-   Fix telemetry monitor logging errors for task history
-   Change default path for entities
-   Drop Python 3.8 support
-   Update watchdog dependency
-   Historical output files stored under .smartsim directory
-   Fixes unfalsifiable test that tests SmartSim's custom SIGINT signal
    handler
-   Add option to build Torch backend without the Intel Math Kernel
    Library
-   Fix ReadTheDocs build issue
-   Disallow uninitialized variable use
-   Promote device options to an Enum
-   Update telemetry monitor, add telemetry collectors
-   Add method to specify node features for a Slurm job
-   Colo Orchestrator setup now blocks application start until setup
    finished
-   Refactor areas of the code where mypy potential errors
-   Minor enhancements to test suite
-   ExecArgs handling correction
-   ReadTheDocs config file added and enabled on PRs
-   Enforce changelog updates
-   Fix Jupyter notebook math expressions
-   Remove deprecated SmartSim modules
-   SmartSim Documentation refactor
-   Promote SmartSim statuses to a dedicated type
-   Update the version of Redis from [7.0.4]{.title-ref} to
    [7.2.4]{.title-ref}
-   Increase disk space in doc builder container
-   Update Experiment API typing
-   Prevent duplicate entity names
-   Fix publishing of development docs

Detailed Notes

-   The tutorials are up-to date with SmartSim and SmartRedis APIs. Additionally,
    the tutorial containers' Docker files are updated. ([SmartSim-PR589](https://github.com/CrayLabs/SmartSim/pull/589))
-   The Dragon server will now terminate any process which is still running
    when a request of an immediate shutdown is sent. ([SmartSim-PR582](https://github.com/CrayLabs/SmartSim/pull/582))
-   Add `--dragon` option to `smart build`. Install appropriate Dragon
    runtime from Dragon GitHub release assets.
    ([SmartSim-PR580](https://github.com/CrayLabs/SmartSim/pull/580))
-   Add new launcher, based on [Dragon](https://dragonhpc.github.io/dragon/doc/_build/html/index.html).
    The new launcher is compatible with the Slurm and PBS schedulers and can
    be selected by specifying ``launcher="dragon"`` when creating an `Experiment`,
    or by using ``DragonRunSettings`` to launch a job. The Dragon launcher
    is at an early stage of development: early adopters are referred to the
    dedicated documentation section to learn more about it. ([SmartSim-PR580](https://github.com/CrayLabs/SmartSim/pull/580))
-   Tests may now request a given configuration and will reconnect to
    the existing orchestrator instead of building up and tearing down
    a new one each test.
    ([SmartSim-PR567](https://github.com/CrayLabs/SmartSim/pull/567))
-   Manually ensure that typing_extensions==4.6.1 in Dockerfile used to build
    docs. This fixes the deploy_dev_docs Github action ([SmartSim-PR564](https://github.com/CrayLabs/SmartSim/pull/564))
-   Added preview functionality to Experiment, including preview of all entities, active infrastructure and
    client configuration. ([SmartSim-PR525](https://github.com/CrayLabs/SmartSim/pull/525))
-   Replace the developer created token with the GH_TOKEN environment variable.
    ([SmartSim-PR570](https://github.com/CrayLabs/SmartSim/pull/570))
-   Add extension to auto-generate function type-hints into documentation.
    ([SmartSim-PR561](https://github.com/CrayLabs/SmartSim/pull/561))
-   Add to github release workflow to auto generate a pull request from
    master into develop for release.
    ([SmartSim-PR566](https://github.com/CrayLabs/SmartSim/pull/566))
-   The manifest.json version needs to match the SmartDashboard version,
    which is 0.0.4 in the upcoming release.
    ([SmartSim-PR563](https://github.com/CrayLabs/SmartSim/pull/563))
-   Properly symlinks batch ensembles and batch models.
    ([SmartSim-PR547](https://github.com/CrayLabs/SmartSim/pull/547))
-   Remove defensive regexp in .gitignore and ensure tests write to
    test_output.
    ([SmartSim-PR560](https://github.com/CrayLabs/SmartSim/pull/560))
-   After dropping support for Python 3.8, ubuntu needs to be upgraded.
    ([SmartSim-PR558](https://github.com/CrayLabs/SmartSim/pull/558))
-   Remove helper function `init_default` and replace with traditional
    type narrowing.
    ([SmartSim-PR545](https://github.com/CrayLabs/SmartSim/pull/545))
-   Ensure the telemetry monitor does not track a task_id for a managed
    task.
    ([SmartSim-PR557](https://github.com/CrayLabs/SmartSim/pull/557))
-   The default path for an entity is now the path to the experiment /
    the entity name. create_database and create_ensemble now have path
    arguments. All path arguments are compatible with relative paths.
    Relative paths are relative to the CWD.
    ([SmartSim-PR533](https://github.com/CrayLabs/SmartSim/pull/533))
-   Python 3.8 is reaching its end-of-life in October, 2024, so it will
    no longer continue to be supported.
    ([SmartSim-PR544](https://github.com/CrayLabs/SmartSim/pull/544))
-   Update watchdog dependency from 3.x to 4.x, fix new type issues
    ([SmartSim-PR540](https://github.com/CrayLabs/SmartSim/pull/540))
-   The dashboard needs to display historical logs, so log files are
    written out under the .smartsim directory and files under the
    experiment directory are symlinked to them.
    ([SmartSim-PR532](https://github.com/CrayLabs/SmartSim/pull/532))
-   Add an option to smart build
    \"\--torch_with_mkl\"/\"\--no_torch_with_mkl\" to prevent Torch from
    trying to link in the Intel Math Kernel Library. This is needed
    because on machines that have the Intel compilers installed, the
    Torch will unconditionally try to link in this library, however
    fails because the linking flags are incorrect.
    ([SmartSim-PR538](https://github.com/CrayLabs/SmartSim/pull/538))
-   Change typing\_extensions and pydantic versions in readthedocs
    environment to enable docs build.
    ([SmartSim-PR537](https://github.com/CrayLabs/SmartSim/pull/537))
-   Promote devices to a dedicated Enum type throughout the SmartSim
    code base.
    ([SmartSim-PR527](https://github.com/CrayLabs/SmartSim/pull/527))
-   Update the telemetry monitor to enable retrieval of metrics on a
    scheduled interval. Switch basic experiment tracking telemetry to
    default to on. Add database metric collectors. Improve telemetry
    monitor logging. Create telemetry subpackage at
    [smartsim.\_core.utils.telemetry]{.title-ref}. Refactor telemetry
    monitor entrypoint.
    ([SmartSim-PR460](https://github.com/CrayLabs/SmartSim/pull/460))
-   Users can now specify node features for a Slurm job through
    `SrunSettings.set_node_feature`. The method accepts a string or list
    of strings.
    ([SmartSim-PR529](https://github.com/CrayLabs/SmartSim/pull/529))
-   The request to the colocated entrypoints file within the shell
    script is now a blocking process. Once the Orchestrator is setup, it
    returns which moves the process to the background and allows the
    application to start. This prevents the application from requesting
    a ML model or script that has not been uploaded to the Orchestrator
    yet.
    ([SmartSim-PR522](https://github.com/CrayLabs/SmartSim/pull/522))
-   Add checks and tests to ensure SmartSim users cannot initialize run
    settings with a list of lists as the exe_args argument.
    ([SmartSim-PR517](https://github.com/CrayLabs/SmartSim/pull/517))
-   Add readthedocs configuration file and enable readthedocs builds on
    pull requests. Additionally added robots.txt file generation when
    readthedocs environment detected.
    ([SmartSim-PR512](https://github.com/CrayLabs/SmartSim/pull/512))
-   Add Github Actions workflow that checks if changelog is edited on
    pull requests into develop.
    ([SmartSim-PR518](https://github.com/CrayLabs/SmartSim/pull/518))
-   Add path to MathJax.js file so that Sphinx will use to render math
    expressions.
    ([SmartSim-PR516](https://github.com/CrayLabs/SmartSim/pull/516))
-   Removed deprecated SmartSim modules: slurm and mpirunSettings.
    ([SmartSim-PR514](https://github.com/CrayLabs/SmartSim/pull/514))
-   Implemented new structure of SmartSim documentation. Added examples
    images and further detail of SmartSim components.
    ([SmartSim-PR463](https://github.com/CrayLabs/SmartSim/pull/463))
-   Promote SmartSim statuses to a dedicated type named SmartSimStatus.
    ([SmartSim-PR509](https://github.com/CrayLabs/SmartSim/pull/509))
-   Update Redis version to [7.2.4]{.title-ref}. This change fixes an
    issue in the Redis build scripts causing failures on Apple Silicon
    hosts.
    ([SmartSim-PR507](https://github.com/CrayLabs/SmartSim/pull/507))
-   The container which builds the documentation for every merge to
    develop was failing due to a lack of space within the container.
    This was fixed by including an additional Github action that removes
    some unneeded software and files that come from the default Github
    Ubuntu container.
    ([SmartSim-PR504](https://github.com/CrayLabs/SmartSim/pull/504))
-   Update the generic [t.Any]{.title-ref} typehints in Experiment API.
    ([SmartSim-PR501](https://github.com/CrayLabs/SmartSim/pull/501))
-   The CI will fail static analysis if common erroneous truthy checks
    are detected.
    ([SmartSim-PR524](https://github.com/CrayLabs/SmartSim/pull/524))
-   Prevent the launch of duplicate named entities. Allow completed
    entities to run.
    ([SmartSim-PR480](https://github.com/CrayLabs/SmartSim/pull/480))
-   The CI will fail static analysis if a local variable used while
    potentially undefined.
    ([SmartSim-PR521](https://github.com/CrayLabs/SmartSim/pull/521))
-   Remove previously deprecated behavior present in test suite on
    machines with Slurm and Open MPI.
    ([SmartSim-PR520](https://github.com/CrayLabs/SmartSim/pull/520))
-   Experiments in the WLM tests are given explicit paths to prevent
    unexpected directory creation. Ensure database are not left open on
    test suite failures. Update path to pickle file in
    `tests/full_wlm/test_generic_orc_launch_batch.py::test_launch_cluster_orc_reconnect`
    to conform with changes made in
    ([SmartSim-PR533](https://github.com/CrayLabs/SmartSim/pull/533)).
    ([SmartSim-PR559](https://github.com/CrayLabs/SmartSim/pull/559))
-   When calling `Experiment.start` SmartSim would register a signal
    handler that would capture an interrupt signal (\^C) to kill any
    jobs launched through its `JobManager`. This would replace the
    default (or user defined) signal handler. SmartSim will now attempt
    to kill any launched jobs before calling the previously registered
    signal handler.
    ([SmartSim-PR535](https://github.com/CrayLabs/SmartSim/pull/535))

### 0.6.2

Released on 16 February, 2024

Description

-   Patch SmartSim dependency version

Detailed Notes

-   A critical performance concern was identified and addressed in
    SmartRedis. A patch fix was deployed, and SmartSim was updated to
    ensure users do not inadvertently pull the unpatched version of
    SmartRedis.
    ([SmartSim-PR493](https://github.com/CrayLabs/SmartSim/pull/493))

### 0.6.1

Released on 15 February, 2024

Description

-   Duplicate for DBModel/Script prevented
-   Update license to include 2024
-   Telemetry monitor is now active by default
-   Add support for Mac OSX on Apple Silicon
-   Remove Torch warnings during testing
-   Validate Slurm timing format
-   Expose Python Typehints
-   Fix test_logs to prevent generation of directory
-   Fix Python Typehint for colocated database settings
-   Python 3.11 Support
-   Quality of life [smart validate]{.title-ref} improvements
-   Remove Cobalt support
-   Enrich logging through context variables
-   Upgrade Machine Learning dependencies
-   Override sphinx-tabs background color
-   Add concurrency group to test workflow
-   Fix index when installing torch through smart build

Detailed Notes

-   Modify the [git clone]{.title-ref} for both Redis and RedisAI to set
    the line endings to unix-style line endings when using MacOS on ARM.
    ([SmartSim-PR482](https://github.com/CrayLabs/SmartSim/pull/482))
-   Separate install instructions are now provided for Mac OSX on x64 vs
    ARM64
    ([SmartSim-PR479](https://github.com/CrayLabs/SmartSim/pull/479))
-   Prevent duplicate ML model and script names being added to an
    Ensemble member if the names exists.
    ([SmartSim-PR475](https://github.com/CrayLabs/SmartSim/pull/475))
-   Updates [Copyright (c) 2021-2023]{.title-ref} to [Copyright (c)
    2021-2024]{.title-ref} in all of the necessary files.
    ([SmartSim-PR485](https://github.com/CrayLabs/SmartSim/pull/485))
-   Bug fix which prevents the expected behavior when the
    [SMARTSIM_LOG_LEVEL]{.title-ref} environment variable was set to
    [developer]{.title-ref}.
    ([SmartSim-PR473](https://github.com/CrayLabs/SmartSim/pull/473))
-   Sets the default value of the \"enable telemetry\" flag to on. Bumps
    the output [manifest.json]{.title-ref} version number to match that
    of [smartdashboard]{.title-ref} and pins a watchdog version to avoid
    build errors.
    ([SmartSim-PR477](https://github.com/CrayLabs/SmartSim/pull/477))
-   Refactor logic of [Manifest.has_db_objects]{.title-ref} to remove
    excess branching and improve readability/maintainability.
    ([SmartSim-PR476](https://github.com/CrayLabs/SmartSim/pull/476))
-   SmartSim can now be built and used on platforms using Apple Silicon
    (ARM64). Currently, only the PyTorch backend is supported. Note that
    libtorch will be downloaded from a CrayLabs github repo.
    ([SmartSim-PR465](https://github.com/CrayLabs/SmartSim/pull/465))
-   Tests that were saving Torch models were emitting warnings. These
    warnings were addressed by updating the model save test function.
    ([SmartSim-PR472](https://github.com/CrayLabs/SmartSim/pull/472))
-   Validate the timing format when requesting a slurm allocation.
    ([SmartSim-PR471](https://github.com/CrayLabs/SmartSim/pull/471))
-   Add and ship [py.typed]{.title-ref} marker to expose inline type
    hints. Fix type errors related to SmartRedis.
    ([SmartSim-PR468](https://github.com/CrayLabs/SmartSim/pull/468))
-   Fix the [test_logs.py::test_context_leak]{.title-ref} test that was
    erroneously creating a directory named [some value]{.title-ref} in
    SmartSim\'s root directory.
    ([SmartSim-PR467](https://github.com/CrayLabs/SmartSim/pull/467))
-   Add Python type hinting to colocated settings.
    ([SmartSim-PR462](https://github.com/CrayLabs/SmartSim/pull/462))
-   Add github actions for running black and isort checks.
    ([SmartSim-PR464](https://github.com/CrayLabs/SmartSim/pull/464))
-   Relax the required version of [typing_extensions]{.title-ref}.
    ([SmartSim-PR459](https://github.com/CrayLabs/SmartSim/pull/459))
-   Addition of Python 3.11 to SmartSim.
    ([SmartSim-PR461](https://github.com/CrayLabs/SmartSim/pull/461))
-   Quality of life [smart validate]{.title-ref} improvements such as
    setting [CUDA_VISIBLE_DEVICES]{.title-ref} environment variable
    within [smart validate]{.title-ref} prior to importing any ML deps
    to prevent false negatives on multi-GPU systems. Additionally, move
    SmartRedis logs from standard out to dedicated log file in the
    validation temporary directory as well as suppress
    [sklearn]{.title-ref} deprecation warning by pinning
    [KMeans]{.title-ref} constructor argument. Lastly, move TF test to
    last as TF may reserve the GPUs it uses.
    ([SmartSim-PR458](https://github.com/CrayLabs/SmartSim/pull/458))
-   Some actions in the current GitHub CI/CD workflows were outdated.
    They were replaced with the latest versions.
    ([SmartSim-PR446](https://github.com/CrayLabs/SmartSim/pull/446))
-   As the Cobalt workload manager is not used on any system we are
    aware of, its support in SmartSim was terminated and classes such as
    [CobaltLauncher]{.title-ref} have been removed.
    ([SmartSim-PR448](https://github.com/CrayLabs/SmartSim/pull/448))
-   Experiment logs are written to a file that can be read by the
    dashboard.
    ([SmartSim-PR452](https://github.com/CrayLabs/SmartSim/pull/452))
-   Updated SmartSim\'s machine learning backends to PyTorch 2.0.1,
    Tensorflow 2.13.1, ONNX 1.14.1, and ONNX Runtime 1.16.1. As a result
    of this change, there is now an available ONNX wheel for use with
    Python 3.10, and wheels for all of SmartSim\'s machine learning
    backends with Python 3.11.
    ([SmartSim-PR451](https://github.com/CrayLabs/SmartSim/pull/451))
    ([SmartSim-PR461](https://github.com/CrayLabs/SmartSim/pull/461))
-   The sphinx-tabs documentation extension uses a white background for
    the tabs component. A custom CSS for those components to inherit the
    overall theme color has been added.
    ([SmartSim-PR453](https://github.com/CrayLabs/SmartSim/pull/453))
-   Add concurrency groups to GitHub\'s CI/CD workflows, preventing
    multiple workflows from the same PR to be launched concurrently.
    ([SmartSim-PR439](https://github.com/CrayLabs/SmartSim/pull/439))
-   Torch changed their preferred indexing when trying to install their
    provided wheels. Updated the [pip install]{.title-ref} command
    within [smart build]{.title-ref} to ensure that the appropriate
    packages can be found.
    ([SmartSim-PR449](https://github.com/CrayLabs/SmartSim/pull/449))

### 0.6.0

Released on 18 December, 2023

Description

-   Conflicting directives in the SmartSim packaging instructions were
    fixed
-   [sacct]{.title-ref} and [sstat]{.title-ref} errors are now fatal for
    Slurm-based workflow executions
-   Added documentation section about ML features and TorchScript
-   Added TorchScript functions to Online Analysis tutorial
-   Added multi-DB example to documentation
-   Improved test stability on HPC systems
-   Added support for producing & consuming telemetry outputs
-   Split tests into groups for parallel execution in CI/CD pipeline
-   Change signature of [Experiment.summary()]{.title-ref}
-   Expose first_device parameter for scripts, functions, models
-   Added support for MINBATCHTIMEOUT in model execution
-   Remove support for RedisAI 1.2.5, use RedisAI 1.2.7 commit
-   Add support for multiple databases

Detailed Notes

-   Several conflicting directives between the [setup.py]{.title-ref}
    and the [setup.cfg]{.title-ref} were fixed to mitigate warnings
    issued when building the pip wheel.
    ([SmartSim-PR435](https://github.com/CrayLabs/SmartSim/pull/435))
-   When the Slurm functions [sacct]{.title-ref} and [sstat]{.title-ref}
    returned an error, it would be ignored and SmartSim\'s state could
    become inconsistent. To prevent this, errors raised by
    [sacct]{.title-ref} or [sstat]{.title-ref} now result in an
    exception.
    ([SmartSim-PR392](https://github.com/CrayLabs/SmartSim/pull/392))
-   A section named *ML Features* was added to documentation. It
    contains multiple examples of how ML models and functions can be
    added to and executed on the DB. TorchScript-based post-processing
    was added to the *Online Analysis* tutorial
    ([SmartSim-PR411](https://github.com/CrayLabs/SmartSim/pull/411))
-   An example of how to use multiple Orchestrators concurrently was
    added to the documentation
    ([SmartSim-PR409](https://github.com/CrayLabs/SmartSim/pull/409))
-   The test infrastructure was improved. Tests on HPC system are now
    stable, and issues such as non-stopped [Orchestrators]{.title-ref}
    or experiments created in the wrong paths have been fixed
    ([SmartSim-PR381](https://github.com/CrayLabs/SmartSim/pull/381))
-   A telemetry monitor was added to check updates and produce events
    for SmartDashboard
    ([SmartSim-PR426](https://github.com/CrayLabs/SmartSim/pull/426))
-   Split tests into [group_a]{.title-ref}, [group_b]{.title-ref},
    [slow_tests]{.title-ref} for parallel execution in CI/CD pipeline
    ([SmartSim-PR417](https://github.com/CrayLabs/SmartSim/pull/417),
    [SmartSim-PR424](https://github.com/CrayLabs/SmartSim/pull/424))
-   Change [format]{.title-ref} argument to [style]{.title-ref} in
    [Experiment.summary()]{.title-ref}, this is an API break
    ([SmartSim-PR391](https://github.com/CrayLabs/SmartSim/pull/391))
-   Added support for first_device parameter for scripts, functions, and
    models. This causes them to be loaded to the first num_devices
    beginning with first_device
    ([SmartSim-PR394](https://github.com/CrayLabs/SmartSim/pull/394))
-   Added support for MINBATCHTIMEOUT in model execution, which caps the
    delay waiting for a minimium number of model execution operations to
    accumulate before executing them as a batch
    ([SmartSim-PR387](https://github.com/CrayLabs/SmartSim/pull/387))
-   RedisAI 1.2.5 is not supported anymore. The only RedisAI version is
    now 1.2.7. Since the officially released RedisAI 1.2.7 has a bug
    which breaks the build process on Mac OSX, it was decided to use
    commit
    [634916c](https://github.com/RedisAI/RedisAI/commit/634916c722e718cc6ea3fad46e63f7d798f9adc2)
    from RedisAI\'s GitHub repository, where such bug has been fixed.
    This applies to all operating systems.
    ([SmartSim-PR383](https://github.com/CrayLabs/SmartSim/pull/383))
-   Add support for creation of multiple databases with unique
    identifiers.
    ([SmartSim-PR342](https://github.com/CrayLabs/SmartSim/pull/342))

### 0.5.1

Released on 14 September, 2023

Description

-   Add typehints throughout the SmartSim codebase
-   Provide support for Slurm heterogeneous jobs
-   Provide better support for [PalsMpiexecSettings]{.title-ref}
-   Allow for easier inspection of SmartSim entities
-   Log ignored error messages from [sacct]{.title-ref}
-   Fix colocated db preparation bug when using
    [JsrunSettings]{.title-ref}
-   Fix bug when user specify CPU and devices greater than 1
-   Fix bug when get_allocation called with reserved keywords
-   Enabled mypy in CI for better type safety
-   Mitigate additional suppressed pylint errors
-   Update linting support and apply to existing errors
-   Various improvements to the [smart]{.title-ref} CLI
-   Various documentation improvements
-   Various test suite improvements

Detailed Notes

-   Add methods to allow users to inspect files attached to models and
    ensembles.
    ([SmartSim-PR352](https://github.com/CrayLabs/SmartSim/pull/352))
-   Add a [smart info]{.title-ref} target to provide rudimentary
    information about the SmartSim installation.
    ([SmartSim-PR350](https://github.com/CrayLabs/SmartSim/pull/350))
-   Remove unnecessary generation producing unexpected directories in
    the test suite.
    ([SmartSim-PR349](https://github.com/CrayLabs/SmartSim/pull/349))
-   Add support for heterogeneous jobs to [SrunSettings]{.title-ref} by
    allowing users to set the [\--het-group]{.title-ref} parameter.
    ([SmartSim-PR346](https://github.com/CrayLabs/SmartSim/pull/346))
-   Provide clearer guidelines on how to contribute to SmartSim.
    ([SmartSim-PR344](https://github.com/CrayLabs/SmartSim/pull/344))
-   Integrate [PalsMpiexecSettings]{.title-ref} into the
    [Experiment]{.title-ref} factory methods when using the
    [\"pals\"]{.title-ref} launcher.
    ([SmartSim-PR343](https://github.com/CrayLabs/SmartSim/pull/343))
-   Create public properties where appropriate to mitigate
    [protected-access]{.title-ref} errors.
    ([SmartSim-PR341](https://github.com/CrayLabs/SmartSim/pull/341))
-   Fix a failure to execute [\_prep_colocated_db]{.title-ref} due to
    incorrect named attr check.
    ([SmartSim-PR339](https://github.com/CrayLabs/SmartSim/pull/339))
-   Enabled and mitigated mypy [disallow_any_generics]{.title-ref} and
    [warn_return_any]{.title-ref}.
    ([SmartSim-PR338](https://github.com/CrayLabs/SmartSim/pull/338))
-   Add a [smart validate]{.title-ref} target to provide a simple smoke
    test to assess a SmartSim build.
    ([SmartSim-PR336](https://github.com/CrayLabs/SmartSim/pull/336),
    [SmartSim-PR351](https://github.com/CrayLabs/SmartSim/pull/351))
-   Add typehints to [smartsim.\_core.launcher.step.\*]{.title-ref}.
    ([SmartSim-PR334](https://github.com/CrayLabs/SmartSim/pull/334))
-   Log errors reported from slurm WLM when attempts to retrieve status
    fail.
    ([SmartSim-PR331](https://github.com/CrayLabs/SmartSim/pull/331),
    [SmartSim-PR332](https://github.com/CrayLabs/SmartSim/pull/332))
-   Fix incorrectly formatted positional arguments in log format
    strings.
    ([SmartSim-PR330](https://github.com/CrayLabs/SmartSim/pull/330))
-   Ensure that launchers pass environment variables to unmanaged job
    steps.
    ([SmartSim-PR329](https://github.com/CrayLabs/SmartSim/pull/329))
-   Add additional tests surrounding the [RAI_PATH]{.title-ref}
    configuration environment variable.
    ([SmartSim-PR328](https://github.com/CrayLabs/SmartSim/pull/328))
-   Remove unnecessary execution of unescaped shell commands.
    ([SmartSim-PR327](https://github.com/CrayLabs/SmartSim/pull/327))
-   Add error if user calls get_allocation with reserved keywords in
    slurm get_allocation.
    ([SmartSim-PR325](https://github.com/CrayLabs/SmartSim/pull/325))
-   Add error when user requests CPU with devices greater than 1 within
    add_ml_model and add_script.
    ([SmartSim-PR324](https://github.com/CrayLabs/SmartSim/pull/324))
-   Update documentation surrounding ensemble key prefixing.
    ([SmartSim-PR322](https://github.com/CrayLabs/SmartSim/pull/322))
-   Fix formatting of the Frontier site installation.
    ([SmartSim-PR321](https://github.com/CrayLabs/SmartSim/pull/321))
-   Update pylint dependency, update .pylintrc, mitigate non-breaking
    issues, suppress api breaks.
    ([SmartSim-PR311](https://github.com/CrayLabs/SmartSim/pull/311))
-   Refactor the [smart]{.title-ref} CLI to use subparsers for better
    documentation and extension.
    ([SmartSim-PR308](https://github.com/CrayLabs/SmartSim/pull/308))

### 0.5.0

Released on 6 July, 2023

Description

A full list of changes and detailed notes can be found below:

-   Update SmartRedis dependency to v0.4.1
-   Fix tests for db models and scripts
-   Fix add_ml_model() and add_script() documentation, tests, and code
-   Remove [requirements.txt]{.title-ref} and other places where
    dependencies were defined
-   Replace [limit_app_cpus]{.title-ref} with
    [limit_db_cpus]{.title-ref} for co-located orchestrators
-   Remove wait time associated with Experiment launch summary
-   Update and rename Redis conf file
-   Migrate from redis-py-cluster to redis-py
-   Update full test suite to not require a TF wheel at test time
-   Update doc strings
-   Remove deprecated code
-   Relax the coloredlogs version
-   Update Fortran tutorials for SmartRedis
-   Add support for multiple network interface binding in Orchestrator
    and Colocated DBs
-   Add typehints and static analysis

Detailed notes

-   Updates SmartRedis to the most current release
    ([SmartSim-PR316](https://github.com/CrayLabs/SmartSim/pull/316))
-   Fixes and enhancements to documentation
    ([SmartSim-PR317](https://github.com/CrayLabs/SmartSim/pull/317),
    [SmartSim-PR314](https://github.com/CrayLabs/SmartSim/pull/314),
    [SmartSim-PR287](https://github.com/CrayLabs/SmartSim/pull/287))
-   Various fixes and enhancements to the test suite
    ([SmartSim-PR315](https://github.com/CrayLabs/SmartSim/pull/314),
    [SmartSim-PR312](https://github.com/CrayLabs/SmartSim/pull/312),
    [SmartSim-PR310](https://github.com/CrayLabs/SmartSim/pull/310),
    [SmartSim-PR302](https://github.com/CrayLabs/SmartSim/pull/302),
    [SmartSim-PR283](https://github.com/CrayLabs/SmartSim/pull/283))
-   Fix a defect in the tests related to database models and scripts
    that was causing key collisions when testing on workload managers
    ([SmartSim-PR313](https://github.com/CrayLabs/SmartSim/pull/313))
-   Remove [requirements.txt]{.title-ref} and other places where
    dependencies were defined.
    ([SmartSim-PR307](https://github.com/CrayLabs/SmartSim/pull/307))
-   Fix defect where dictionaries used to create run settings can be
    changed unexpectedly due to copy-by-ref
    ([SmartSim-PR305](https://github.com/CrayLabs/SmartSim/pull/305))
-   The underlying code for Model.add_ml_model() and Model.add_script()
    was fixed to correctly handle multi-GPU configurations. Tests were
    updated to run on non-local launchers. Documentation was updated and
    fixed. Also, the default testing interface has been changed to lo
    instead of ipogif.
    ([SmartSim-PR304](https://github.com/CrayLabs/SmartSim/pull/304))
-   Typehints have been added. A makefile target [make
    check-mypy]{.title-ref} executes static analysis with mypy.
    ([SmartSim-PR295](https://github.com/CrayLabs/SmartSim/pull/295),
    [SmartSim-PR301](https://github.com/CrayLabs/SmartSim/pull/301),
    [SmartSim-PR303](https://github.com/CrayLabs/SmartSim/pull/303))
-   Replace [limit_app_cpus]{.title-ref} with
    [limit_db_cpus]{.title-ref} for co-located orchestrators. This
    resolves some incorrect behavior/assumptions about how the
    application would be pinned. Instead, users should directly specify
    the binding options in their application using the options
    appropriate for their launcher
    ([SmartSim-PR306](https://github.com/CrayLabs/SmartSim/pull/306))
-   Simplify code in [random_permutations]{.title-ref} parameter
    generation strategy
    ([SmartSim-PR300](https://github.com/CrayLabs/SmartSim/pull/300))
-   Remove wait time associated with Experiment launch summary
    ([SmartSim-PR298](https://github.com/CrayLabs/SmartSim/pull/298))
-   Update Redis conf file to conform with Redis v7.0.5 conf file
    ([SmartSim-PR293](https://github.com/CrayLabs/SmartSim/pull/293))
-   Migrate from redis-py-cluster to redis-py for cluster status checks
    ([SmartSim-PR292](https://github.com/CrayLabs/SmartSim/pull/292))
-   Update full test suite to no longer require a tensorflow wheel to be
    available at test time.
    ([SmartSim-PR291](https://github.com/CrayLabs/SmartSim/pull/291))
-   Correct spelling of colocated in doc strings
    ([SmartSim-PR290](https://github.com/CrayLabs/SmartSim/pull/290))
-   Deprecated launcher-specific orchestrators, constants, and ML
    utilities were removed.
    ([SmartSim-PR289](https://github.com/CrayLabs/SmartSim/pull/289))
-   Relax the coloredlogs version to be greater than 10.0
    ([SmartSim-PR288](https://github.com/CrayLabs/SmartSim/pull/288))
-   Update the Github Actions runner image from
    [macos-10.15]{.title-ref}[ to \`macos-12]{.title-ref}\`. The former
    began deprecation in May 2022 and was finally removed in May 2023.
    ([SmartSim-PR285](https://github.com/CrayLabs/SmartSim/pull/285))
-   The Fortran tutorials had not been fully updated to show how to
    handle return/error codes. These have now all been updated.
    ([SmartSim-PR284](https://github.com/CrayLabs/SmartSim/pull/284))
-   Orchestrator and Colocated DB now accept a list of interfaces to
    bind to. The argument name is still [interface]{.title-ref} for
    backward compatibility reasons.
    ([SmartSim-PR281](https://github.com/CrayLabs/SmartSim/pull/281))
-   Typehints have been added to public APIs. A makefile target to
    execute static analysis with mypy is available [make
    check-mypy]{.title-ref}.
    ([SmartSim-PR295](https://github.com/CrayLabs/SmartSim/pull/295))

### 0.4.2

Released on April 12, 2023

Description

This release of SmartSim had a focus on polishing and extending exiting
features already provided by SmartSim. Most notably, this release
provides support to allow users to colocate their models with an
orchestrator using Unix domain sockets and support for launching models
as batch jobs.

Additionally, SmartSim has updated its tool chains to provide a better
user experience. Notably, SmarSim can now be used with Python 3.10,
Redis 7.0.5, and RedisAI 1.2.7. Furthermore, SmartSim now utilizes
SmartRedis\'s aggregation lists to streamline the use and extension of
ML data loaders, making working with popular machine learning frameworks
in SmartSim a breeze.

A full list of changes and detailed notes can be found below:

-   Add support for colocating an orchestrator over UDS
-   Add support for Python 3.10, deprecate support for Python 3.7 and
    RedisAI 1.2.3
-   Drop support for Ray
-   Update ML data loaders to make use of SmartRedis\'s aggregation
    lists
-   Allow for models to be launched independently as batch jobs
-   Update to current version of Redis to 7.0.5
-   Add support for RedisAI 1.2.7, pyTorch 1.11.0, Tensorflow 2.8.0,
    ONNXRuntime 1.11.1
-   Fix bug in colocated database entrypoint when loading PyTorch models
-   Fix test suite behavior with environment variables

Detailed Notes

-   Running some tests could result in some SmartSim-specific
    environment variables to be set. Such environment variables are now
    reset after each test execution. Also, a warning for environment
    variable usage in Slurm was added, to make the user aware in case an
    environment variable will not be assigned the desired value with
    [\--export]{.title-ref}.
    ([SmartSim-PR270](https://github.com/CrayLabs/SmartSim/pull/270))
-   The PyTorch and TensorFlow data loaders were update to make use of
    aggregation lists. This breaks their API, but makes them easier to
    use.
    ([SmartSim-PR264](https://github.com/CrayLabs/SmartSim/pull/264))
-   The support for Ray was dropped, as its most recent versions caused
    problems when deployed through SmartSim. We plan to release a
    separate add-on library to accomplish the same results. If you are
    interested in getting the Ray launch functionality back in your
    workflow, please get in touch with us!
    ([SmartSim-PR263](https://github.com/CrayLabs/SmartSim/pull/263))
-   Update from Redis version 6.0.8 to 7.0.5.
    ([SmartSim-PR258](https://github.com/CrayLabs/SmartSim/pull/258))
-   Adds support for Python 3.10 without the ONNX machine learning
    backend. Deprecates support for Python 3.7 as it will stop receiving
    security updates. Deprecates support for RedisAI 1.2.3. Update the
    build process to be able to correctly fetch supported dependencies.
    If a user attempts to build an unsupported dependency, an error
    message is shown highlighting the discrepancy.
    ([SmartSim-PR256](https://github.com/CrayLabs/SmartSim/pull/256))
-   Models were given a [batch_settings]{.title-ref} attribute. When
    launching a model through [Experiment.start]{.title-ref} the
    [Experiment]{.title-ref} will first check for a non-nullish value at
    that attribute. If the check is satisfied, the
    [Experiment]{.title-ref} will attempt to wrap the underlying run
    command in a batch job using the object referenced at
    [Model.batch_settings]{.title-ref} as the batch settings for the
    job. If the check is not satisfied, the [Model]{.title-ref} is
    launched in the traditional manner as a job step.
    ([SmartSim-PR245](https://github.com/CrayLabs/SmartSim/pull/245))
-   Fix bug in colocated database entrypoint stemming from uninitialized
    variables. This bug affects PyTorch models being loaded into the
    database.
    ([SmartSim-PR237](https://github.com/CrayLabs/SmartSim/pull/237))
-   The release of RedisAI 1.2.7 allows us to update support for recent
    versions of PyTorch, Tensorflow, and ONNX
    ([SmartSim-PR234](https://github.com/CrayLabs/SmartSim/pull/234))
-   Make installation of correct Torch backend more reliable according
    to instruction from PyTorch
-   In addition to TCP, add UDS support for colocating an orchestrator
    with models. Methods [Model.colocate_db_tcp]{.title-ref} and
    [Model.colocate_db_uds]{.title-ref} were added to expose this
    functionality. The [Model.colocate_db]{.title-ref} method remains
    and uses TCP for backward compatibility
    ([SmartSim-PR246](https://github.com/CrayLabs/SmartSim/pull/246))

### 0.4.1

Released on June 24, 2022

Description: This release of SmartSim introduces a new experimental
feature to help make SmartSim workflows more portable: the ability to
run simulations models in a container via Singularity. This feature has
been tested on a small number of platforms and we encourage users to
provide feedback on its use.

We have also made improvements in a variety of areas: new utilities to
load scripts and machine learning models into the database directly from
SmartSim driver scripts and install-time choice to use either
[KeyDB]{.title-ref} or [Redis]{.title-ref} for the Orchestrator. The
[RunSettings]{.title-ref} API is now more consistent across subclasses.
Another key focus of this release was to aid new SmartSim users by
including more extensive tutorials and improving the documentation. The
docker image containing the SmartSim tutorials now also includes a
tutorial on online training.

Launcher improvements

-   New methods for specifying [RunSettings]{.title-ref} parameters
    ([SmartSim-PR166](https://github.com/CrayLabs/SmartSim/pull/166))
    ([SmartSim-PR170](https://github.com/CrayLabs/SmartSim/pull/170))
-   Better support for [mpirun]{.title-ref}, [mpiexec]{.title-ref},
    and [orterun]{.title-ref} as launchers
    ([SmartSim-PR186](https://github.com/CrayLabs/SmartSim/pull/186))
-   Experimental: add support for running models via Singularity
    ([SmartSim-PR204](https://github.com/CrayLabs/SmartSim/pull/204))

Documentation and tutorials

-   Tutorial updates
    ([SmartSim-PR155](https://github.com/CrayLabs/SmartSim/pull/155))
    ([SmartSim-PR203](https://github.com/CrayLabs/SmartSim/pull/203))
    ([SmartSim-PR208](https://github.com/CrayLabs/SmartSim/pull/208))
-   Add SmartSim Zoo info to documentation
    ([SmartSim-PR175](https://github.com/CrayLabs/SmartSim/pull/175))
-   New tutorial for demonstrating online training
    ([SmartSim-PR176](https://github.com/CrayLabs/SmartSim/pull/176))
    ([SmartSim-PR188](https://github.com/CrayLabs/SmartSim/pull/188))

General improvements and bug fixes

-   Set models and scripts at the driver level
    ([SmartSim-PR185](https://github.com/CrayLabs/SmartSim/pull/185))
-   Optionally use KeyDB for the orchestrator
    ([SmartSim-PR180](https://github.com/CrayLabs/SmartSim/pull/180))
-   Ability to specify system-level libraries
    ([SmartSim-PR154](https://github.com/CrayLabs/SmartSim/pull/154))
    ([SmartSim-PR182](https://github.com/CrayLabs/SmartSim/pull/182))
-   Fix the handling of LSF gpus_per_shard
    ([SmartSim-PR164](https://github.com/CrayLabs/SmartSim/pull/164))
-   Fix error when re-running [smart build]{.title-ref}
    ([SmartSim-PR165](https://github.com/CrayLabs/SmartSim/pull/165))
-   Fix generator hanging when tagged configuration variables are
    missing
    ([SmartSim-PR177](https://github.com/CrayLabs/SmartSim/pull/177))

Dependency updates

-   CMake version from 3.10 to 3.13
    ([SmartSim-PR152](https://github.com/CrayLabs/SmartSim/pull/152))
-   Update click to 8.0.2
    ([SmartSim-PR200](https://github.com/CrayLabs/SmartSim/pull/200))

### 0.4.0

Released on Feb 11, 2022

Description: In this release SmartSim continues to promote ease of use.
To this end SmartSim has introduced new portability features that allow
users to abstract away their targeted hardware, while providing even
more compatibility with existing libraries.

A new feature, Co-located orchestrator deployments has been added which
provides scalable online inference capabilities that overcome previous
performance limitations in seperated orchestrator/application
deployments. For more information on advantages of co-located
deployments, see the Orchestrator section of the SmartSim documentation.

The SmartSim build was significantly improved to increase customization
of build toolchain and the `smart` command line inferface was expanded.

Additional tweaks and upgrades have also been made to ensure an optimal
experience. Here is a comprehensive list of changes made in SmartSim
0.4.0.

Orchestrator Enhancements:

-   Add Orchestrator Co-location
    ([SmartSim-PR139](https://github.com/CrayLabs/SmartSim/pull/139))
-   Add Orchestrator configuration file edit methods
    ([SmartSim-PR109](https://github.com/CrayLabs/SmartSim/pull/109))

Emphasize Driver Script Portability:

-   Add ability to create run settings through an experiment
    ([SmartSim-PR110](https://github.com/CrayLabs/SmartSim/pull/110))
-   Add ability to create batch settings through an experiment
    ([SmartSim-PR112](https://github.com/CrayLabs/SmartSim/pull/112))
-   Add automatic launcher detection to experiment portability
    functions
    ([SmartSim-PR120](https://github.com/CrayLabs/SmartSim/pull/120))

Expand Machine Learning Library Support:

-   Data loaders for online training in Keras/TF and Pytorch
    ([SmartSim-PR115](https://github.com/CrayLabs/SmartSim/pull/115))
    ([SmartSim-PR140](https://github.com/CrayLabs/SmartSim/pull/140))
-   ML backend versions updated with expanded support for multiple
    versions
    ([SmartSim-PR122](https://github.com/CrayLabs/SmartSim/pull/122))
-   Launch Ray internally using `RunSettings`
    ([SmartSim-PR118](https://github.com/CrayLabs/SmartSim/pull/118))
-   Add Ray cluster setup and deployment to SmartSim
    ([SmartSim-PR50](https://github.com/CrayLabs/SmartSim/pull/50))

Expand Launcher Setting Options:

-   Add ability to use base `RunSettings` on a Slurm, or PBS launchers
    ([SmartSim-PR90](https://github.com/CrayLabs/SmartSim/pull/90))
-   Add ability to use base `RunSettings` on LFS launcher
    ([SmartSim-PR108](https://github.com/CrayLabs/SmartSim/pull/108))

Deprecations and Breaking Changes

-   Orchestrator classes combined into single implementation for
    portability
    ([SmartSim-PR139](https://github.com/CrayLabs/SmartSim/pull/139))
-   `smartsim.constants` changed to `smartsim.status`
    ([SmartSim-PR122](https://github.com/CrayLabs/SmartSim/pull/122))
-   `smartsim.tf` migrated to `smartsim.ml.tf`
    ([SmartSim-PR115](https://github.com/CrayLabs/SmartSim/pull/115))
    ([SmartSim-PR140](https://github.com/CrayLabs/SmartSim/pull/140))
-   TOML configuration option removed in favor of environment variable
    approach
    ([SmartSim-PR122](https://github.com/CrayLabs/SmartSim/pull/122))

General Improvements and Bug Fixes:

-   Improve and extend parameter handling
    ([SmartSim-PR107](https://github.com/CrayLabs/SmartSim/pull/107))
    ([SmartSim-PR119](https://github.com/CrayLabs/SmartSim/pull/119))
-   Abstract away non-user facing implementation details
    ([SmartSim-PR122](https://github.com/CrayLabs/SmartSim/pull/122))
-   Add various dimensions to the CI build matrix for SmartSim testing
    ([SmartSim-PR130](https://github.com/CrayLabs/SmartSim/pull/130))
-   Add missing functions to LSFSettings API
    ([SmartSim-PR113](https://github.com/CrayLabs/SmartSim/pull/113))
-   Add RedisAI checker for installed backends
    ([SmartSim-PR137](https://github.com/CrayLabs/SmartSim/pull/137))
-   Remove heavy and unnecessary dependencies
    ([SmartSim-PR116](https://github.com/CrayLabs/SmartSim/pull/116))
    ([SmartSim-PR132](https://github.com/CrayLabs/SmartSim/pull/132))
-   Fix LSFLauncher and LSFOrchestrator
    ([SmartSim-PR86](https://github.com/CrayLabs/SmartSim/pull/86))
-   Fix over greedy Workload Manager Parsers
    ([SmartSim-PR95](https://github.com/CrayLabs/SmartSim/pull/95))
-   Fix Slurm handling of comma-separated env vars
    ([SmartSim-PR104](https://github.com/CrayLabs/SmartSim/pull/104))
-   Fix internal method calls
    ([SmartSim-PR138](https://github.com/CrayLabs/SmartSim/pull/138))

Documentation Updates:

-   Updates to documentation build process
    ([SmartSim-PR133](https://github.com/CrayLabs/SmartSim/pull/133))
    ([SmartSim-PR143](https://github.com/CrayLabs/SmartSim/pull/143))
-   Updates to documentation content
    ([SmartSim-PR96](https://github.com/CrayLabs/SmartSim/pull/96))
    ([SmartSim-PR129](https://github.com/CrayLabs/SmartSim/pull/129))
    ([SmartSim-PR136](https://github.com/CrayLabs/SmartSim/pull/136))
    ([SmartSim-PR141](https://github.com/CrayLabs/SmartSim/pull/141))
-   Update SmartSim Examples
    ([SmartSim-PR68](https://github.com/CrayLabs/SmartSim/pull/68))
    ([SmartSim-PR100](https://github.com/CrayLabs/SmartSim/pull/100))

### 0.3.2

Released on August 10, 2021

Description:

-   Upgraded RedisAI backend to 1.2.3
    ([SmartSim-PR69](https://github.com/CrayLabs/SmartSim/pull/69))
-   PyTorch 1.7.1, TF 2.4.2, and ONNX 1.6-7
    ([SmartSim-PR69](https://github.com/CrayLabs/SmartSim/pull/69))
-   LSF launcher for IBM machines
    ([SmartSim-PR62](https://github.com/CrayLabs/SmartSim/pull/62))
-   Improved code coverage by adding more unit tests
    ([SmartSim-PR53](https://github.com/CrayLabs/SmartSim/pull/53))
-   Orchestrator methods to get address and check status
    ([SmartSim-PR60](https://github.com/CrayLabs/SmartSim/pull/60))
-   Added Manifest object that tracks deployables in Experiments
    ([SmartSim-PR61](https://github.com/CrayLabs/SmartSim/pull/61))
-   Bug fixes
    ([SmartSim-PR52](https://github.com/CrayLabs/SmartSim/pull/52))
    ([SmartSim-PR58](https://github.com/CrayLabs/SmartSim/pull/58))
    ([SmartSim-PR67](https://github.com/CrayLabs/SmartSim/pull/67))
    ([SmartSim-PR73](https://github.com/CrayLabs/SmartSim/pull/73))
-   Updated documentation and examples
    ([SmartSim-PR51](https://github.com/CrayLabs/SmartSim/pull/51))
    ([SmartSim-PR57](https://github.com/CrayLabs/SmartSim/pull/57))
    ([SmartSim-PR71](https://github.com/CrayLabs/SmartSim/pull/71))
-   Improved IP address aquisition
    ([SmartSim-PR72](https://github.com/CrayLabs/SmartSim/pull/72))
-   Binding database to network interfaces

### 0.3.1

Released on May 5, 2021

Description: This release was dedicated to making the install process
easier. SmartSim can be installed from PyPI now and the `smart` cli tool
makes installing the machine learning runtimes much easier.

-   Pip install
    ([SmartSim-PR42](https://github.com/CrayLabs/SmartSim/pull/42))
-   `smart` cli tool for ML backends
    ([SmartSim-PR42](https://github.com/CrayLabs/SmartSim/pull/42))
-   Build Documentation for updated install
    ([SmartSim-PR43](https://github.com/CrayLabs/SmartSim/pull/43))
-   Migrate from Jenkins to Github Actions CI
    ([SmartSim-PR42](https://github.com/CrayLabs/SmartSim/pull/42))
-   Bug fix for setup.cfg
    ([SmartSim-PR35](https://github.com/CrayLabs/SmartSim/pull/35))

### 0.3.0

Released on April 1, 2021

Description:

-   initial 0.3.0 (first public) release of SmartSim

------------------------------------------------------------------------

(smartredis-changelog)=
## SmartRedis

```{include} ../smartredis/doc/changelog.md
:start-line: 2
```

------------------------------------------------------------------------

(smartdashboard-changelog)=
## SmartDashboard

```{include} ../smartdashboard/doc/changelog.md
:start-line: 2
```<|MERGE_RESOLUTION|>--- conflicted
+++ resolved
@@ -13,11 +13,8 @@
 
 Description
 
-<<<<<<< HEAD
-- Add `TensorFlowWorker`
-=======
+- Add `TensorFlowWorker` and `ONNXWorker`
 - Implement asynchronous notifications for shared data
->>>>>>> ca01cb19
 - Quick bug fix in _validate
 - Add helper methods to MLI classes
 - Update error handling for consistency

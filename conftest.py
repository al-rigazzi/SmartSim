# BSD 2-Clause License
#
# Copyright (c) 2021-2024, Hewlett Packard Enterprise
# All rights reserved.
#
# Redistribution and use in source and binary forms, with or without
# modification, are permitted provided that the following conditions are met:
#
# 1. Redistributions of source code must retain the above copyright notice, this
#    list of conditions and the following disclaimer.
#
# 2. Redistributions in binary form must reproduce the above copyright notice,
#    this list of conditions and the following disclaimer in the documentation
#    and/or other materials provided with the distribution.
#
# THIS SOFTWARE IS PROVIDED BY THE COPYRIGHT HOLDERS AND CONTRIBUTORS "AS IS"
# AND ANY EXPRESS OR IMPLIED WARRANTIES, INCLUDING, BUT NOT LIMITED TO, THE
# IMPLIED WARRANTIES OF MERCHANTABILITY AND FITNESS FOR A PARTICULAR PURPOSE ARE
# DISCLAIMED. IN NO EVENT SHALL THE COPYRIGHT HOLDER OR CONTRIBUTORS BE LIABLE
# FOR ANY DIRECT, INDIRECT, INCIDENTAL, SPECIAL, EXEMPLARY, OR CONSEQUENTIAL
# DAMAGES (INCLUDING, BUT NOT LIMITED TO, PROCUREMENT OF SUBSTITUTE GOODS OR
# SERVICES; LOSS OF USE, DATA, OR PROFITS; OR BUSINESS INTERRUPTION) HOWEVER
# CAUSED AND ON ANY THEORY OF LIABILITY, WHETHER IN CONTRACT, STRICT LIABILITY,
# OR TORT (INCLUDING NEGLIGENCE OR OTHERWISE) ARISING IN ANY WAY OUT OF THE USE
# OF THIS SOFTWARE, EVEN IF ADVISED OF THE POSSIBILITY OF SUCH DAMAGE.

from __future__ import annotations

import asyncio
import json
import os
<<<<<<< HEAD
import subprocess
import pytest
import psutil
=======
import pathlib
>>>>>>> a8da95a3
import shutil
import sys
import tempfile
import time
import typing as t
import uuid
import warnings
from subprocess import run

import psutil
import pytest

import smartsim
from smartsim import Experiment
<<<<<<< HEAD
from smartsim._core.launcher.dragon.dragonLauncher import DragonLauncher, _dragon_cleanup
from smartsim.entity import Model
=======
from smartsim._core.config import CONFIG
from smartsim._core.config.config import Config
from smartsim._core.utils.telemetry.telemetry import JobEntity
>>>>>>> a8da95a3
from smartsim.database import Orchestrator
from smartsim.entity import Model
from smartsim.error import SSConfigError
from smartsim.log import get_logger
from smartsim.settings import (
    AprunSettings,
    DragonRunSettings,
    JsrunSettings,
    MpiexecSettings,
    MpirunSettings,
    PalsMpiexecSettings,
    RunSettings,
    SrunSettings,
)
<<<<<<< HEAD
from smartsim._core.config import CONFIG
from smartsim.error import SSConfigError
from pathlib import Path
from subprocess import run
import sys
import tempfile
import time
import typing as t
import uuid
import warnings
=======
>>>>>>> a8da95a3

logger = get_logger(__name__)

# pylint: disable=redefined-outer-name,invalid-name,global-statement

# Globals, yes, but its a testing file
test_path = os.path.dirname(os.path.abspath(__file__))
test_output_root = os.path.join(test_path, "tests", "test_output")
test_launcher = CONFIG.test_launcher
test_device = CONFIG.test_device.upper()
test_num_gpus = CONFIG.test_num_gpus
test_nic = CONFIG.test_interface
test_alloc_specs_path = os.getenv("SMARTSIM_TEST_ALLOC_SPEC_SHEET_PATH", None)
test_port = CONFIG.test_port
test_account = CONFIG.test_account or ""
test_batch_resources: t.Dict[t.Any, t.Any] = CONFIG.test_batch_resources
test_output_dirs = 0
mpi_app_exe = None
built_mpi_app = False

# Fill this at runtime if needed
test_hostlist = None
has_aprun = shutil.which("aprun") is not None


def get_account() -> str:
    return test_account


def print_test_configuration() -> None:
    print("TEST_SMARTSIM_LOCATION:", smartsim.__path__)
    print("TEST_PATH:", test_path)
    print("TEST_LAUNCHER:", test_launcher)
    if test_account != "":
        print("TEST_ACCOUNT:", test_account)
    test_device_msg = f"TEST_DEVICE: {test_device}"
    if test_device == "GPU":
        test_device_msg += f"x{test_num_gpus}"
    print(test_device_msg)
    print("TEST_NETWORK_INTERFACE (WLM only):", test_nic)
    if test_alloc_specs_path:
        print("TEST_ALLOC_SPEC_SHEET_PATH:", test_alloc_specs_path)
    print("TEST_DIR:", test_output_root)
    print("Test output will be located in TEST_DIR if there is a failure")
    print(
        "TEST_PORTS:", ", ".join(str(port) for port in range(test_port, test_port + 3))
    )
    if test_batch_resources:
        print("TEST_BATCH_RESOURCES: ")
        print(json.dumps(test_batch_resources, indent=2))


def pytest_configure() -> None:
    pytest.test_launcher = test_launcher
    pytest.wlm_options = ["slurm", "pbs", "lsf", "pals", "dragon"]
    account = get_account()
    pytest.test_account = account
    pytest.test_device = test_device
    pytest.has_aprun = has_aprun


def pytest_sessionstart(
    session: pytest.Session,  # pylint: disable=unused-argument
) -> None:
    """
    Called after the Session object has been created and
    before performing collection and entering the run test loop.
    """
    if os.path.isdir(test_output_root):
        shutil.rmtree(test_output_root)
    os.makedirs(test_output_root)
    while not os.path.isdir(test_output_root):
        time.sleep(0.1)

    if CONFIG.dragon_server_path is None:
        dragon_server_path =  os.path.join(test_output_root, "dragon_server")
        os.makedirs(dragon_server_path)
        os.environ["SMARTSIM_DRAGON_SERVER_PATH"] = dragon_server_path

    print_test_configuration()


def pytest_sessionfinish(
    session: pytest.Session, exitstatus: int  # pylint: disable=unused-argument
) -> None:
    """
    Called after whole test run finished, right before
    returning the exit status to the system.
    """
    if exitstatus == 0:
        cleanup_attempts = 5
        while cleanup_attempts > 0:
            try:
                shutil.rmtree(test_output_root)
            except OSError as e:
                cleanup_attempts -= 1
                time.sleep(1)
                if not cleanup_attempts:
                    raise
            else:
                break

    # kill all spawned processes
    kill_all_test_spawned_processes()


def build_mpi_app() -> t.Optional[Path]:
    global built_mpi_app
    built_mpi_app = True
    cc = shutil.which("cc")
    if cc is None:
        cc = shutil.which("gcc")
    if cc is None:
        return None

    path_to_src =  Path(FileUtils().get_test_conf_path("mpi"))
    path_to_out = Path(test_output_root) / "apps" / "mpi_app"
    os.makedirs(path_to_out.parent, exist_ok=True)
    cmd = [cc, str(path_to_src / "mpi_hello.c"), "-o", str(path_to_out)]
    proc = subprocess.Popen(cmd)
    proc.wait(timeout=1)
    if proc.returncode == 0:
        return path_to_out
    else:
        return None

@pytest.fixture
def mpi_app_path() -> t.Optional[Path]:
    """Return path to MPI app if it was built

        return None if it could not or will not be built
    """
    if not CONFIG.test_mpi:
        return None

    # if we already tried to build, return what we have
    if built_mpi_app:
        return mpi_app_exe

    # attempt to build, set global
    mpi_app_exe = build_mpi_app()
    return mpi_app_exe


def kill_all_test_spawned_processes() -> None:
    # in case of test failure, clean up all spawned processes
    pid = os.getpid()
    try:
        parent = psutil.Process(pid)
    except psutil.Error:
        # could not find parent process id
        return
    try:
        for child in parent.children(recursive=True):
            child.kill()
    except Exception:
        print("Not all processes were killed after test")



def get_hostlist() -> t.Optional[t.List[str]]:
    global test_hostlist
    if not test_hostlist:
        if "PBS_NODEFILE" in os.environ and test_launcher == "pals":
            # with PALS, we need a hostfile even if `aprun` is available
            try:
                return _parse_hostlist_file(os.environ["PBS_NODEFILE"])
            except FileNotFoundError:
                return None
        elif "PBS_NODEFILE" in os.environ and not shutil.which("aprun"):
            try:
                return _parse_hostlist_file(os.environ["PBS_NODEFILE"])
            except FileNotFoundError:
                return None
        elif "SLURM_JOB_NODELIST" in os.environ:
            try:
                nodelist = os.environ["SLURM_JOB_NODELIST"]
                test_hostlist = run(
                    ["scontrol", "show", "hostnames", nodelist],
                    capture_output=True,
                    text=True,
                    check=False,
                ).stdout.split()
            except Exception:
                return None
    return test_hostlist


def _parse_hostlist_file(path: str) -> t.List[str]:
    with open(path, "r", encoding="utf-8") as nodefile:
        return list({line.strip() for line in nodefile.readlines()})


@pytest.fixture(scope="session")
def alloc_specs() -> t.Dict[str, t.Any]:
    specs: t.Dict[str, t.Any] = {}
    if test_alloc_specs_path:
        try:
            with open(test_alloc_specs_path, encoding="utf-8") as spec_file:
                specs = json.load(spec_file)
        except Exception:
            raise Exception(
                (
                    f"Failed to load allocation spec sheet {test_alloc_specs_path}. "
                    "This is likely not an issue with SmartSim."
                )
            ) from None
    return specs


@pytest.fixture
def wlmutils() -> t.Type[WLMUtils]:
    return WLMUtils


class WLMUtils:
    @staticmethod
    def set_test_launcher(new_test_launcher: str) -> None:
        global test_launcher
        test_launcher = new_test_launcher

    @staticmethod
    def get_test_launcher() -> str:
        return test_launcher

    @staticmethod
    def get_test_port() -> int:
        return test_port

    @staticmethod
    def get_test_account() -> str:
        return get_account()

    @staticmethod
    def get_test_interface() -> t.List[str]:
        return test_nic

    @staticmethod
    def get_test_hostlist() -> t.Optional[t.List[str]]:
        return get_hostlist()

    @staticmethod
    def get_batch_resources() -> t.Dict:
        return test_batch_resources

    @staticmethod
    def get_base_run_settings(
        exe: str, args: t.List[str], nodes: int = 1, ntasks: int = 1, **kwargs: t.Any
    ) -> RunSettings:
        run_args: t.Dict[str, t.Union[int, str, float, None]] = {}

        if test_launcher == "slurm":
            run_args = {"--nodes": nodes, "--ntasks": ntasks, "--time": "00:10:00"}
            run_args.update(kwargs)
            settings = RunSettings(exe, args, run_command="srun", run_args=run_args)
            return settings
        if test_launcher == "dragon":
            run_args = {"nodes": nodes}
            run_args.update(kwargs)
            settings = RunSettings(exe, args, run_command="", run_args=run_args)
            return settings
        if test_launcher == "pbs":
            if shutil.which("aprun"):
                run_command = "aprun"
                run_args = {"--pes": ntasks}
            else:
                run_command = "mpirun"
                host_file = os.environ["PBS_NODEFILE"]
                run_args = {"-n": ntasks, "--hostfile": host_file}
            run_args.update(kwargs)
            settings = RunSettings(
                exe, args, run_command=run_command, run_args=run_args
            )
            return settings
        if test_launcher == "pals":
            host_file = os.environ["PBS_NODEFILE"]
            run_args = {"--np": ntasks, "--hostfile": host_file}
            run_args.update(kwargs)
            return RunSettings(exe, args, run_command="mpiexec", run_args=run_args)
        if test_launcher == "lsf":
            run_args = {"--np": ntasks, "--nrs": nodes}
            run_args.update(kwargs)
            settings = RunSettings(exe, args, run_command="jsrun", run_args=run_args)
            return settings
        if test_launcher != "local":
            raise SSConfigError(
                "Base run settings are available for Slurm, PBS, "
                f"and LSF, but launcher was {test_launcher}"
            )
        # TODO allow user to pick aprun vs MPIrun
        return RunSettings(exe, args)

    @staticmethod
    def get_run_settings(
        exe: str, args: t.List[str], nodes: int = 1, ntasks: int = 1, **kwargs: t.Any
    ) -> RunSettings:
        run_args: t.Dict[str, t.Union[int, str, float, None]] = {}

        if test_launcher == "slurm":
            run_args = {"nodes": nodes, "ntasks": ntasks, "time": "00:10:00"}
            run_args.update(kwargs)
            return SrunSettings(exe, args, run_args=run_args)
        if test_launcher == "dragon":
            run_args = {"nodes": nodes}
            run_args.update(kwargs)
            settings = DragonRunSettings(exe, args, run_args=run_args)
            return settings
        if test_launcher == "pbs":
            if shutil.which("aprun"):
                run_args = {"pes": ntasks}
                run_args.update(kwargs)
                return AprunSettings(exe, args, run_args=run_args)

            host_file = os.environ["PBS_NODEFILE"]
            run_args = {"n": ntasks, "hostfile": host_file}
            run_args.update(kwargs)
            return MpirunSettings(exe, args, run_args=run_args)
        if test_launcher == "pals":
            host_file = os.environ["PBS_NODEFILE"]
            run_args = {"np": ntasks, "hostfile": host_file}
            run_args.update(kwargs)
            return PalsMpiexecSettings(exe, args, run_args=run_args)
        if test_launcher == "lsf":
            run_args = {
                "nrs": nodes,
                "tasks_per_rs": max(ntasks // nodes, 1),
            }
            run_args.update(kwargs)
            return JsrunSettings(exe, args, run_args=run_args)

        return RunSettings(exe, args)

    @staticmethod
    def get_orchestrator(nodes: int = 1, batch: bool = False) -> Orchestrator:
        if test_launcher == "pbs":
            if not shutil.which("aprun"):
                hostlist = get_hostlist()
            else:
                hostlist = None
            return Orchestrator(
                db_nodes=nodes,
                port=test_port,
                batch=batch,
                interface=test_nic,
                launcher=test_launcher,
                hosts=hostlist,
            )
        if test_launcher == "pals":
            hostlist = get_hostlist()
            return Orchestrator(
                db_nodes=nodes,
                port=test_port,
                batch=batch,
                interface=test_nic,
                launcher=test_launcher,
                hosts=hostlist,
            )
        if test_launcher == "slurm":
            return Orchestrator(
                db_nodes=nodes,
                port=test_port,
                batch=batch,
                interface=test_nic,
                launcher=test_launcher,
            )
        if test_launcher == "dragon":
            return Orchestrator(
                db_nodes=nodes,
                port=test_port,
                batch=batch,
                interface=test_nic,
                launcher=test_launcher,
            )
        if test_launcher == "lsf":
            return Orchestrator(
                db_nodes=nodes,
                port=test_port,
                batch=batch,
                cpus_per_shard=4,
                gpus_per_shard=2 if test_device == "GPU" else 0,
                project=get_account(),
                interface=test_nic,
                launcher=test_launcher,
            )

        return Orchestrator(port=test_port, interface="lo")

    @staticmethod
    def choose_host(rs: RunSettings) -> t.Optional[str]:
        if isinstance(rs, (MpirunSettings, MpiexecSettings)):
            hl = get_hostlist()
            if hl is not None:
                return hl[0]

        return None


@pytest.fixture
def local_db(
    request: t.Any, wlmutils: t.Type[WLMUtils], test_dir: str
) -> t.Generator[Orchestrator, None, None]:
    """Yield fixture for startup and teardown of an local orchestrator"""

    exp_name = request.function.__name__
    exp = Experiment(exp_name, launcher="local", exp_path=test_dir)
    db = Orchestrator(port=wlmutils.get_test_port(), interface="lo")
    db.set_path(test_dir)
    exp.start(db)

    yield db
    # pass or fail, the teardown code below is ran after the
    # completion of a test case that uses this fixture
    exp.stop(db)


@pytest.fixture
def db(
    request: t.Any, wlmutils: t.Type[WLMUtils], test_dir: str
) -> t.Generator[Orchestrator, None, None]:
    """Yield fixture for startup and teardown of an orchestrator"""
    launcher = wlmutils.get_test_launcher()

    exp_name = request.function.__name__
    exp = Experiment(exp_name, launcher=launcher, exp_path=test_dir)
    db = wlmutils.get_orchestrator()
    db.set_path(test_dir)
    exp.start(db)

    yield db
    # pass or fail, the teardown code below is ran after the
    # completion of a test case that uses this fixture
    exp.stop(db)


@pytest.fixture
def db_cluster(
    test_dir: str, wlmutils: t.Type[WLMUtils], request: t.Any
) -> t.Generator[Orchestrator, None, None]:
    """
    Yield fixture for startup and teardown of a clustered orchestrator.
    This should only be used in on_wlm and full_wlm tests.
    """
    launcher = wlmutils.get_test_launcher()

    exp_name = request.function.__name__
    exp = Experiment(exp_name, launcher=launcher, exp_path=test_dir)
    db = wlmutils.get_orchestrator(nodes=3)
    db.set_path(test_dir)
    exp.start(db)

    yield db
    # pass or fail, the teardown code below is ran after the
    # completion of a test case that uses this fixture
    exp.stop(db)


@pytest.fixture(scope="function", autouse=True)
def environment_cleanup(monkeypatch: pytest.MonkeyPatch) -> None:
    for key in os.environ.keys():
        if key.startswith("SSDB"):
            monkeypatch.delenv(key, raising=False)
    monkeypatch.delenv("SSKEYIN", raising=False)
    monkeypatch.delenv("SSKEYOUT", raising=False)


@pytest.fixture(scope="function", autouse=True)
def check_output_dir() -> None:
    global test_output_dirs
    assert os.path.isdir(test_output_root)
    assert len(os.listdir(test_output_root)) >= test_output_dirs
    test_output_dirs = len(os.listdir(test_output_root))


@pytest.fixture
def dbutils() -> t.Type[DBUtils]:
    return DBUtils


class DBUtils:
    @staticmethod
    def get_db_configs() -> t.Dict[str, t.Any]:
        config_settings = {
            "enable_checkpoints": 1,
            "set_max_memory": "3gb",
            "set_eviction_strategy": "allkeys-lru",
            # set low to avoid permissions issues during testing
            # TODO make a note in SmartRedis about this method possibly
            # erroring due to the max file descriptors setting being too low
            "set_max_clients": 100,
            "set_max_message_size": 2_147_483_648,
        }
        return config_settings

    @staticmethod
    def get_smartsim_error_db_configs() -> t.Dict[str, t.Any]:
        bad_configs = {
            "save": [
                "-1",  # frequency must be positive
                "2.4",  # frequency must be specified in whole seconds
            ],
            "maxmemory": [
                "29GG",  # invalid memory form
                # str(2 ** 65) + "gb",  # memory is too much
                "3.5gb",  # invalid memory form
            ],
            "maxclients": [
                "-3",  # number clients must be positive
                str(2**65),  # number of clients is too large
                "2.9",  # number of clients must be an integer
            ],
            "proto-max-bulk-len": [
                "100",  # max message size can't be smaller than 1mb
                "9.9gb",  # invalid memory form
                "101.1",  # max message size must be an integer
            ],
            "maxmemory-policy": ["invalid-policy"],  # must use a valid maxmemory policy
            "invalid-parameter": ["99"],  # invalid key - no such configuration exists
        }
        return bad_configs

    @staticmethod
    def get_type_error_db_configs() -> t.Dict[t.Union[int, str], t.Any]:
        bad_configs: t.Dict[t.Union[int, str], t.Any] = {
            "save": [2, True, ["2"]],  # frequency must be specified as a string
            "maxmemory": [99, True, ["99"]],  # memory form must be a string
            "maxclients": [3, True, ["3"]],  # number of clients must be a string
            "proto-max-bulk-len": [
                101,
                True,
                ["101"],
            ],  # max message size must be a string
            "maxmemory-policy": [
                42,
                True,
                ["42"],
            ],  # maxmemory policies must be strings
            10: ["3"],  # invalid key - the key must be a string
        }
        return bad_configs

    @staticmethod
    def get_config_edit_method(
        db: Orchestrator, config_setting: str
    ) -> t.Optional[t.Callable[..., None]]:
        """Get a db configuration file edit method from a str"""
        config_edit_methods: t.Dict[str, t.Callable[..., None]] = {
            "enable_checkpoints": db.enable_checkpoints,
            "set_max_memory": db.set_max_memory,
            "set_eviction_strategy": db.set_eviction_strategy,
            "set_max_clients": db.set_max_clients,
            "set_max_message_size": db.set_max_message_size,
        }
        return config_edit_methods.get(config_setting, None)


def _sanitize_caller_function(caller_function: str) -> str:
    # Parametrized test functions end with a list of all
    # parameter values. The list is enclosed in square brackets.
    # We split at the opening bracket, sanitize the string
    # to its right and then merge the function name and
    # the sanitized list with a dot.
    caller_function = caller_function.replace("]", "")
    caller_function_list = caller_function.split("[", maxsplit=1)

    def is_accepted_char(char: str) -> bool:
        return char.isalnum() or char in "-._"

    if len(caller_function_list) > 1:
        caller_function_list[1] = "".join(
            filter(is_accepted_char, caller_function_list[1])
        )

    return ".".join(caller_function_list)


@pytest.fixture
def test_dir(request: pytest.FixtureRequest) -> str:
    caller_function = _sanitize_caller_function(request.node.name)
    dir_path = FileUtils.get_test_output_path(caller_function, str(request.path))

    try:
        os.makedirs(dir_path)
    except Exception:
        return dir_path
    return dir_path


@pytest.fixture
def fileutils() -> t.Type[FileUtils]:
    return FileUtils


class FileUtils:
    @staticmethod
    def get_test_output_path(caller_function: str, caller_fspath: str) -> str:
        caller_file_to_dir = os.path.splitext(str(caller_fspath))[0]
        dir_name = os.path.dirname(test_output_root)
        rel_path = os.path.relpath(caller_file_to_dir, dir_name)
        dir_path = os.path.join(test_output_root, rel_path, caller_function)
        return dir_path

    @staticmethod
    def get_test_conf_path(filename: str) -> str:
        file_path = os.path.join(test_path, "tests", "test_configs", filename)
        return file_path

    @staticmethod
    def get_test_dir_path(dirname: str) -> str:
        dir_path = os.path.join(test_path, "tests", "test_configs", dirname)
        return dir_path

    @staticmethod
    def make_test_file(
        file_name: str, file_dir: str, file_content: t.Optional[str] = None
    ) -> str:
        """Create a dummy file in the test output directory.

        :param file_name: name of file to create, e.g. "file.txt"
        :type file_name: str
        :param file_dir: path
        :type file_dir: str
        :return: String path to test output file
        :rtype: str
        """
        file_path = os.path.join(file_dir, file_name)
        os.makedirs(file_dir)
        with open(file_path, "w+", encoding="utf-8") as dummy_file:
            if not file_content:
                dummy_file.write("dummy\n")
            else:
                dummy_file.write(file_content)

        return file_path


@pytest.fixture
def mlutils() -> t.Type[MLUtils]:
    return MLUtils


class MLUtils:
    @staticmethod
    def get_test_device() -> str:
        return test_device

    @staticmethod
    def get_test_num_gpus() -> int:
        return test_num_gpus


@pytest.fixture
def coloutils() -> t.Type[ColoUtils]:
    return ColoUtils


class ColoUtils:
    @staticmethod
    def setup_test_colo(
        fileutils: t.Type[FileUtils],
        db_type: str,
        exp: Experiment,
        application_file: str,
        db_args: t.Dict[str, t.Any],
        colo_settings: t.Optional[RunSettings] = None,
        colo_model_name: str = "colocated_model",
        port: int = test_port,
        on_wlm: bool = False,
    ) -> Model:
        """Setup database needed for the colo pinning tests"""

        # get test setup
        sr_test_script = fileutils.get_test_conf_path(application_file)

        # Create an app with a colo_db which uses 1 db_cpu
        if colo_settings is None:
            colo_settings = exp.create_run_settings(
                exe=sys.executable, exe_args=[sr_test_script]
            )
        if on_wlm:
            colo_settings.set_tasks(1)
            colo_settings.set_nodes(1)
        colo_model = exp.create_model(colo_model_name, colo_settings)

        if db_type in ["tcp", "deprecated"]:
            db_args["port"] = port
            db_args["ifname"] = "lo"
        if db_type == "uds" and colo_model_name is not None:
            tmp_dir = tempfile.gettempdir()
            socket_suffix = str(uuid.uuid4())[:7]
            socket_name = f"{colo_model_name}_{socket_suffix}.socket"
            db_args["unix_socket"] = os.path.join(tmp_dir, socket_name)

        colocate_fun: t.Dict[str, t.Callable[..., None]] = {
            "tcp": colo_model.colocate_db_tcp,
            "deprecated": colo_model.colocate_db,
            "uds": colo_model.colocate_db_uds,
        }
        with warnings.catch_warnings():
            if db_type == "deprecated":
                message = "`colocate_db` has been deprecated"
                warnings.filterwarnings("ignore", message=message)
            colocate_fun[db_type](**db_args)
        # assert model will launch with colocated db
        assert colo_model.colocated
        # Check to make sure that limit_db_cpus made it into the colo settings
        return colo_model


<<<<<<< HEAD
@pytest.fixture(scope="function")
def global_dragon_teardown() -> t.Generator[t.Any, t.Any, t.Any]:
    """Connect to a dragon server started at the path indicated by
    the environment variable SMARTSIM_DRAGON_SERVER_PATH and
    force its shutdown to bring down the runtime and allow a subsequent
    allocation of a new runtime.
    """
    if test_launcher != "dragon" or CONFIG.dragon_server_path is None:
        return
    exp_path = os.path.join(test_output_root, "dragon_teardown")
    os.makedirs(exp_path, exist_ok=True)
    exp: Experiment = Experiment("dragon_shutdown", exp_path=exp_path, launcher=test_launcher)
    rs = exp.create_run_settings("sleep", ["0.1"])
    model = exp.create_model("dummy", run_settings=rs)
    exp.generate(model, overwrite=True)
    exp.start(model, block=True)

    launcher: DragonLauncher = exp._control._launcher
    _dragon_cleanup(launcher._dragon_head_socket, launcher._dragon_head_pid)
    time.sleep(5)


=======
>>>>>>> a8da95a3
@pytest.fixture
def config() -> Config:
    return CONFIG


class MockSink:
    """Telemetry sink that writes console output for testing purposes"""

    def __init__(self, delay_ms: int = 0) -> None:
        self._delay_ms = delay_ms
        self.num_saves = 0
        self.args: t.Any = None

    async def save(self, *args: t.Any) -> None:
        """Save all arguments as console logged messages"""
        self.num_saves += 1
        if self._delay_ms:
            # mimic slow collection....
            delay_s = self._delay_ms / 1000
            await asyncio.sleep(delay_s)
        self.args = args


@pytest.fixture
def mock_sink() -> t.Type[MockSink]:
    return MockSink


@pytest.fixture
def mock_con() -> t.Callable[[int, int], t.Iterable[t.Any]]:
    """Generates mock db connection telemetry"""

    def _mock_con(min: int = 1, max: int = 254) -> t.Iterable[t.Any]:
        for i in range(min, max):
            yield [
                {"addr": f"127.0.0.{i}:1234", "id": f"ABC{i}"},
                {"addr": f"127.0.0.{i}:2345", "id": f"XYZ{i}"},
            ]

    return _mock_con


@pytest.fixture
def mock_mem() -> t.Callable[[int, int], t.Iterable[t.Any]]:
    """Generates mock db memory usage telemetry"""

    def _mock_mem(min: int = 1, max: int = 1000) -> t.Iterable[t.Any]:
        for i in range(min, max):
            yield {
                "total_system_memory": 1000 * i,
                "used_memory": 1111 * i,
                "used_memory_peak": 1234 * i,
            }

    return _mock_mem


@pytest.fixture
def mock_redis() -> t.Callable[..., t.Any]:
    def _mock_redis(
        conn_side_effect=None,
        mem_stats=None,
        client_stats=None,
        coll_side_effect=None,
    ):
        """Generate a mock object for the redis.Redis contract"""

        class MockConn:
            def __init__(self, *args: t.Any, **kwargs: t.Any) -> None:
                if conn_side_effect is not None:
                    conn_side_effect()

            async def info(self, *args: t.Any, **kwargs: t.Any) -> t.Dict[str, t.Any]:
                if coll_side_effect:
                    await coll_side_effect()

                if mem_stats:
                    return next(mem_stats)
                return {
                    "total_system_memory": "111",
                    "used_memory": "222",
                    "used_memory_peak": "333",
                }

            async def client_list(
                self, *args: t.Any, **kwargs: t.Any
            ) -> t.Dict[str, t.Any]:
                if coll_side_effect:
                    await coll_side_effect()

                if client_stats:
                    return next(client_stats)
                return {"addr": "127.0.0.1", "id": "111"}

            async def ping(self):
                return True

        return MockConn

    return _mock_redis


class MockCollectorEntityFunc(t.Protocol):
    @staticmethod
    def __call__(
        host: str = "127.0.0.1",
        port: int = 6379,
        name: str = "",
        type: str = "",
        telemetry_on: bool = False,
    ) -> "JobEntity": ...


@pytest.fixture
def mock_entity(test_dir: str) -> MockCollectorEntityFunc:
    def _mock_entity(
        host: str = "127.0.0.1",
        port: int = 6379,
        name: str = "",
        type: str = "",
        telemetry_on: bool = False,
    ) -> "JobEntity":
        test_path = pathlib.Path(test_dir)

        entity = JobEntity()
        entity.name = name if name else str(uuid.uuid4())
        entity.status_dir = str(test_path / entity.name)
        entity.type = type
        entity.telemetry_on = True
        entity.collectors = {
            "client": "",
            "client_count": "",
            "memory": "",
        }
        entity.config = {
            "host": host,
            "port": str(port),
        }
        entity.telemetry_on = telemetry_on
        return entity

    return _mock_entity


class CountingCallable:
    def __init__(self) -> None:
        self._num: int = 0
        self._details: t.List[t.Tuple[t.Tuple[t.Any, ...], t.Dict[str, t.Any]]] = []

    def __call__(self, *args: t.Any, **kwargs: t.Any) -> t.Any:
        self._num += 1
        self._details.append((args, kwargs))

    @property
    def num_calls(self) -> int:
        return self._num

    @property
    def details(self) -> t.List[t.Tuple[t.Tuple[t.Any, ...], t.Dict[str, t.Any]]]:
        return self._details<|MERGE_RESOLUTION|>--- conflicted
+++ resolved
@@ -29,13 +29,7 @@
 import asyncio
 import json
 import os
-<<<<<<< HEAD
-import subprocess
-import pytest
-import psutil
-=======
 import pathlib
->>>>>>> a8da95a3
 import shutil
 import sys
 import tempfile
@@ -50,14 +44,10 @@
 
 import smartsim
 from smartsim import Experiment
-<<<<<<< HEAD
 from smartsim._core.launcher.dragon.dragonLauncher import DragonLauncher, _dragon_cleanup
-from smartsim.entity import Model
-=======
 from smartsim._core.config import CONFIG
 from smartsim._core.config.config import Config
 from smartsim._core.utils.telemetry.telemetry import JobEntity
->>>>>>> a8da95a3
 from smartsim.database import Orchestrator
 from smartsim.entity import Model
 from smartsim.error import SSConfigError
@@ -72,19 +62,6 @@
     RunSettings,
     SrunSettings,
 )
-<<<<<<< HEAD
-from smartsim._core.config import CONFIG
-from smartsim.error import SSConfigError
-from pathlib import Path
-from subprocess import run
-import sys
-import tempfile
-import time
-import typing as t
-import uuid
-import warnings
-=======
->>>>>>> a8da95a3
 
 logger = get_logger(__name__)
 
@@ -793,7 +770,6 @@
         return colo_model
 
 
-<<<<<<< HEAD
 @pytest.fixture(scope="function")
 def global_dragon_teardown() -> t.Generator[t.Any, t.Any, t.Any]:
     """Connect to a dragon server started at the path indicated by
@@ -816,8 +792,6 @@
     time.sleep(5)
 
 
-=======
->>>>>>> a8da95a3
 @pytest.fixture
 def config() -> Config:
     return CONFIG
